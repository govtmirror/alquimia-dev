
!
! Alquimia Copyright (c) 2013, The Regents of the University of California, 
! through Lawrence Berkeley National Laboratory (subject to receipt of any 
! required approvals from the U.S. Dept. of Energy).  All rights reserved.
! 
! Alquimia is available under a BSD license. See LICENSE.txt for more
! information.
!
! If you have questions about your rights to use or distribute this software, 
! please contact Berkeley Lab's Technology Transfer and Intellectual Property 
! Management at TTD@lbl.gov referring to Alquimia (LBNL Ref. 2013-119).
! 
! NOTICE.  This software was developed under funding from the U.S. Department 
! of Energy.  As such, the U.S. Government has been granted for itself and 
! others acting on its behalf a paid-up, nonexclusive, irrevocable, worldwide 
! license in the Software to reproduce, prepare derivative works, and perform 
! publicly and display publicly.  Beginning five (5) years after the date 
! permission to assert copyright is obtained from the U.S. Department of Energy, 
! and subject to any subsequent five (5) year renewals, the U.S. Government is 
! granted for itself and others acting on its behalf a paid-up, nonexclusive, 
! irrevocable, worldwide license in the Software to reproduce, prepare derivative
! works, distribute copies to the public, perform publicly and display publicly, 
! and to permit others to do so.
! 
! Authors: Benjamin Andre <bandre@lbl.gov>
!

! **************************************************************************** !
!
! Alquimia Containers module
!
! Author: Benjamin Andre
!
! WARNINGS:
!
!   * The alquimia data structures defined in the this are dictated by
!     the alquimia API! Do NOT change them unless you make
!     corresponding changes to the c containers (and doc).
!
!   * The order of the data members matters! If num_primary is the
!     first member and num_minerals is the third, then they must be in
!     those positions on both the c and fortran side of the interface!
!
!   * The names of the containers and their members should be the same
!     for both c and fortran. The language interface doesn't require
!     this, but it makes it easier for the reader to understand what is
!     going on.
!
! **************************************************************************** !

module AlquimiaContainers_module

  use, intrinsic :: iso_c_binding

  implicit none

  integer (c_int), parameter :: kAlquimiaMaxStringLength = 512
  integer (c_int), parameter :: kAlquimiaMaxWordLength = 32

  integer (c_int), parameter :: kAlquimiaNoError = 0
  integer (c_int), parameter :: kAlquimiaErrorInvalidEngine = 1
  integer (c_int), parameter :: kAlquimiaErrorUnknownConstraintName = 2
  integer (c_int), parameter :: kAlquimiaErrorUnsupportedFunctionality = 3
  integer (c_int), parameter :: kAlquimiaErrorEngineIntegrity = 4577

  character (13), parameter :: kAlquimiaStringTotalAqueous = 'total_aqueous'
  character (12), parameter :: kAlquimiaStringTotalSorbed = 'total_sorbed'
  character (25), parameter :: kAlquimiaStringTotalAqueousPlusSorbed = 'total_aqueous_plus_sorbed'
  character (4), parameter :: kAlquimiaStringFree = 'free'
  character (2), parameter :: kAlquimiaStringPH = 'pH'
  character (7), parameter :: kAlquimiaStringMineral = 'mineral'
  character (3), parameter :: kAlquimiaStringGas = 'gas'
  character (6), parameter :: kAlquimiaStringCharge = 'charge'

  type, public, bind(c) :: AlquimiaVectorDouble
     integer (c_int) :: size
     type (c_ptr) :: data
  end type AlquimiaVectorDouble

  type, public, bind(c) :: AlquimiaVectorInt
     integer (c_int) :: size
     type (c_ptr) :: data
  end type AlquimiaVectorInt

  type, public, bind(c) :: AlquimiaVectorString
     integer (c_int) :: size
     type (c_ptr) :: data
  end type AlquimiaVectorString

  type, public, bind(c) :: AlquimiaSizes
     integer (c_int) :: num_primary
     integer (c_int) :: num_sorbed
     integer (c_int) :: num_kinetic_minerals
     integer (c_int) :: num_aqueous_complexes
     integer (c_int) :: num_aqueous_kinetics
     integer (c_int) :: num_surface_sites
     integer (c_int) :: num_ion_exchange_sites
     integer (c_int) :: num_isotherm_species
     integer (c_int) :: num_aux_integers
     integer (c_int) :: num_aux_doubles
  end type AlquimiaSizes

  type, public, bind(c) :: AlquimiaState
     real (c_double) :: water_density
     real (c_double) :: porosity
     real (c_double) :: temperature
     real (c_double) :: aqueous_pressure
     type (AlquimiaVectorDouble) :: total_mobile
     type (AlquimiaVectorDouble) :: total_immobile
     type (AlquimiaVectorDouble) :: mineral_volume_fraction
     type (AlquimiaVectorDouble) :: mineral_specific_surface_area
     type (AlquimiaVectorDouble) :: surface_site_density
     type (AlquimiaVectorDouble) :: cation_exchange_capacity
  end type AlquimiaState

  type, public, bind(c) :: AlquimiaProperties
     real (c_double) :: volume
     real (c_double) :: saturation
     type (AlquimiaVectorDouble) :: isotherm_kd
     type (AlquimiaVectorDouble) :: freundlich_n
     type (AlquimiaVectorDouble) :: langmuir_b
<<<<<<< HEAD
!!     real (c_double) :: solid_density
  end type AlquimiaMaterialProperties
=======
     type (AlquimiaVectorDouble) :: mineral_rate_cnst
     type (AlquimiaVectorDouble) :: aqueous_kinetic_rate_cnst
  end type AlquimiaProperties
>>>>>>> 91f30b13

  type, public, bind(c) :: AlquimiaAuxiliaryData 
     type (AlquimiaVectorInt) :: aux_ints
     type (AlquimiaVectorDouble) :: aux_doubles
  end type AlquimiaAuxiliaryData

  type, public, bind(c) :: AlquimiaEngineStatus
     integer (c_int) :: error
     type (c_ptr) :: message
     logical (c_bool) :: converged
     integer (c_int) :: num_rhs_evaluations
     integer (c_int) :: num_jacobian_evaluations
     integer (c_int) :: num_newton_iterations
  end type AlquimiaEngineStatus

  type, public, bind(c) :: AlquimiaEngineFunctionality
     logical (c_bool) :: thread_safe
     logical (c_bool) :: temperature_dependent
     logical (c_bool) :: pressure_dependent
     logical (c_bool) :: porosity_update
     logical (c_bool) :: operator_splitting
     logical (c_bool) :: global_implicit
     integer (c_int) :: index_base
  end type AlquimiaEngineFunctionality

  type, public, bind(c) :: AlquimiaProblemMetaData
     type (AlquimiaVectorString) :: primary_names
     type (AlquimiaVectorInt)    :: positivity
     type (AlquimiaVectorString) :: kinetic_mineral_names
     type (AlquimiaVectorString) :: surface_site_names
     type (AlquimiaVectorString) :: ion_exchange_names
     type (AlquimiaVectorString) :: isotherm_species_names
     type (AlquimiaVectorString) :: kinetic_aqueous_names
  end type AlquimiaProblemMetaData

  type, public, bind(c) :: AlquimiaAuxiliaryOutputData
     real (c_double) :: pH
     type (AlquimiaVectorDouble) :: aqueous_kinetic_rate
     type (AlquimiaVectorDouble) :: mineral_saturation_index
     type (AlquimiaVectorDouble) :: mineral_reaction_rate
     type (AlquimiaVectorDouble) :: primary_free_ion_concentration
     type (AlquimiaVectorDouble) :: primary_activity_coeff
     type (AlquimiaVectorDouble) :: secondary_free_ion_concentration
     type (AlquimiaVectorDouble) :: secondary_activity_coeff
  end type AlquimiaAuxiliaryOutputData

  type, public, bind(c) :: AlquimiaAqueousConstraint
     type (c_ptr) :: primary_species_name
     type (c_ptr) :: constraint_type
     type (c_ptr) :: associated_species
     real (c_double) :: value
  end type AlquimiaAqueousConstraint

  type, public, bind(c) :: AlquimiaAqueousConstraintVector
     integer (c_int) :: size
     type (c_ptr) :: data
  end type AlquimiaAqueousConstraintVector

  type, public, bind(c) :: AlquimiaMineralConstraint
     type (c_ptr) :: mineral_name
     real (c_double) :: volume_fraction
     real (c_double) :: specific_surface_area
  end type AlquimiaMineralConstraint

  type, public, bind(c) :: AlquimiaMineralConstraintVector
     integer (c_int) :: size
     type (c_ptr) :: data
  end type AlquimiaMineralConstraintVector

  type, public, bind(c) :: AlquimiaGeochemicalCondition
     type (c_ptr) :: name
     type (AlquimiaAqueousConstraintVector) :: aqueous_constraints
     type (AlquimiaMineralConstraintVector) :: mineral_constraints
  end type AlquimiaGeochemicalCondition

end module AlquimiaContainers_module<|MERGE_RESOLUTION|>--- conflicted
+++ resolved
@@ -120,14 +120,10 @@
      type (AlquimiaVectorDouble) :: isotherm_kd
      type (AlquimiaVectorDouble) :: freundlich_n
      type (AlquimiaVectorDouble) :: langmuir_b
-<<<<<<< HEAD
+     type (AlquimiaVectorDouble) :: mineral_rate_cnst
 !!     real (c_double) :: solid_density
-  end type AlquimiaMaterialProperties
-=======
-     type (AlquimiaVectorDouble) :: mineral_rate_cnst
      type (AlquimiaVectorDouble) :: aqueous_kinetic_rate_cnst
   end type AlquimiaProperties
->>>>>>> 91f30b13
 
   type, public, bind(c) :: AlquimiaAuxiliaryData 
      type (AlquimiaVectorInt) :: aux_ints
@@ -156,7 +152,7 @@
   type, public, bind(c) :: AlquimiaProblemMetaData
      type (AlquimiaVectorString) :: primary_names
      type (AlquimiaVectorInt)    :: positivity
-     type (AlquimiaVectorString) :: kinetic_mineral_names
+     type (AlquimiaVectorString) :: mineral_names
      type (AlquimiaVectorString) :: surface_site_names
      type (AlquimiaVectorString) :: ion_exchange_names
      type (AlquimiaVectorString) :: isotherm_species_names
