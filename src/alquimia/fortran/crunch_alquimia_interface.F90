
!
! Alquimia Copyright (c) 2013, The Regents of the University of California, 
! through Lawrence Berkeley National Laboratory (subject to receipt of any 
! required approvals from the U.S. Dept. of Energy).  All rights reserved.
! 
! Alquimia is available under a BSD license. See LICENSE.txt for more
! information.
!
! If you have questions about your rights to use or distribute this software, 
! please contact Berkeley Lab's Technology Transfer and Intellectual Property 
! Management at TTD@lbl.gov referring to Alquimia (LBNL Ref. 2013-119).
! 
! NOTICE.  This software was developed under funding from the U.S. Department 
! of Energy.  As such, the U.S. Government has been granted for itself and 
! others acting on its behalf a paid-up, nonexclusive, irrevocable, worldwide 
! license in the Software to reproduce, prepare derivative works, and perform 
! publicly and display publicly.  Beginning five (5) years after the date 
! permission to assert copyright is obtained from the U.S. Department of Energy, 
! and subject to any subsequent five (5) year renewals, the U.S. Government is 
! granted for itself and others acting on its behalf a paid-up, nonexclusive, 
! irrevocable, worldwide license in the Software to reproduce, prepare derivative
! works, distribute copies to the public, perform publicly and display publicly, 
! and to permit others to do so.
! 
! Authors: Benjamin Andre <bandre@lbl.gov>
!

! **************************************************************************** !
!
! CruncFlow Alquimia Inteface module
!
! Authors: 
!        interface: Sergi Molins <smolins@lbl.gov>
!        CrunchFlow: Carl Steefel
!        template (plfotran_alquimia_interface): Benjamin Andre
!
! Notes:
!
!  * Public function call signatures, including intent, are dictated
!    by the alquimia API.
!
!  * alquimia data structures defined in the AlquimiaContainers_module
!    (alquimia_containers.F90) are dictated by the alquimia API.
!
!  * All function calls involving crunchflow native data structures must
!    be private!
!
!  * (bja) 2012-12 - different fortran compilers use different name
!    mangling conventions for fortran modules:
!
!    gfortran : ___modulename_MOD_procedurename
!
!    intel : _modulename_mp_procedurename_
!
!    as a consequence we can't call the alquimia interface directly
!    from C, but need to use the simple wrappers in
!    crunch_alquimia_wrappers.F90!
!
!  * (smr) 2014-08 - crunchflow variables are global and accessed 
!    through modules - not thread safe!
!
! **************************************************************************** !

module CrunchAlquimiaInterface_module

  ! crunchflow modules if needed
  use crunchtype

  implicit none

  public :: &
       Setup, &
       Shutdown, &
       ProcessCondition, &
       ReactionStepOperatorSplit, &
       GetAuxiliaryOutput, &
       GetProblemMetaData

  private :: &
       SetupCrunchOptions, &
       SetEngineFunctionality, &
       SetAlquimiaSizes, &
       ProcessCrunchConstraint, &
!       ConvertAlquimiaConditionToPflotran, &
       CopyAlquimiaToAuxVars, &
       CopyAuxVarsToAlquimia, &
       GetAuxiliaryDataSizes, &
       PackAlquimiaAuxiliaryData, &
       UnpackAlquimiaAuxiliaryData, &
!       PrintTranConstraint, &
!       PrintAqueousSpeciesConstraint, &
       PrintSizes, &
       PrintState, &
       PrintEngineFunctionality, &
       PrintProblemMetaData, &
       PrintStatus

  integer(kind=8), private, parameter :: integrity_check_value = 1793265457844299968_8 ! _8 is an 8-byte integer constant, make different from other engines

  ! TO DO
  ! add this so that CF can keep track of MPI parameters and print only if rank == 0
  !type, private :: option_type
  !
  !  PetscMPIInt :: global_comm             ! MPI_COMM_WORLD
  !  PetscMPIInt :: global_rank             ! rank in MPI_COMM_WORLD
  !  PetscMPIInt :: global_commsize         ! size of MPI_COMM_WORLD
  !  PetscMPIInt :: global_group            ! id of group for MPI_COMM_WORLD

  !  PetscMPIInt :: mycomm                  ! PETSC_COMM_WORLD
  !  PetscMPIInt :: myrank                  ! rank in PETSC_COMM_WORLD
  !  PetscMPIInt :: mycommsize              ! size of PETSC_COMM_WORLD
  !  PetscMPIInt :: mygroup                 ! id of group for PETSC_COMM_WORLD
  !  PetscMPIInt :: io_rank                 ! I/O rank (=0)

  !end type option_type

  type, private :: CrunchEngineState
     ! This is the data structure that stores the persistent data for
     ! crunchflow, (e.g. reaction network).
     !
     ! We pass it back and forth with c as a void pointer so we don't
     ! have to a global variable.
     !
     ! It is NOT part of the alquimia interface, and the driver code
     ! should not use or depend on it!
     !
     ! NOTE(bja): these are fortran pointers, so this struct can not
     ! be unpacked on the c side!
     !
     ! NOTE(smr): crunchflow uses global variable defined in modules
     ! most variables are accessed that way 
     ! mostly only sizes, flags and pointer indexes are part of CF's engine_state
     !
     integer(kind=8)          :: integrity_check
     integer(i4b)             :: ncomp
     integer(i4b)             :: nspec
     integer(i4b)             :: nkin
     integer(i4b)             :: nrct
     integer(i4b)             :: ngas
     integer(i4b)             :: npot
     integer(i4b)             :: nexchange
     integer(i4b)             :: nexch_sec
     integer(i4b)             :: nsurf
     integer(i4b)             :: nsurf_sec
     integer(i4b)             :: ndecay
     integer(i4b)             :: ikin
     integer(i4b)             :: neqn
     integer(i4b)             :: nretard
     integer(i4b)             :: nx
     integer(i4b)             :: ny
     integer(i4b)             :: nz
     integer(i4b)             :: igamma
     integer(i4b)             :: ikph
     integer(i4b)             :: jpor
     real(dp)                 :: corrmax
     real(dp)                 :: deltmin
     real(dp)                 :: time
  end type CrunchEngineState
  
contains


! **************************************************************************** !
!
! Public interface routines
!
! **************************************************************************** !

! **************************************************************************** !
subroutine Setup(input_filename, cf_engine_state, sizes, functionality, status)
!  NOTE: Function signature is dictated by the alquimia API.
!
!  NOTE: Assumes that MPI_Init() and / or PetscInitialize() have already
!    been called by the driver

  use, intrinsic :: iso_c_binding, only : c_char, c_ptr

  use c_f_interface_module, only : f_c_string_ptr

  use AlquimiaContainers_module

  ! crunchflow global variables
  use crunchtype
  use params, only: mls
  use medium, only: isaturate

  implicit none

  ! function parameters
  character(kind=c_char), dimension(*), intent(in) :: input_filename
  type (c_ptr), intent(out) :: cf_engine_state
  type (AlquimiaSizes), intent(out) :: sizes
  type (AlquimiaEngineFunctionality), intent(out) :: functionality
  type (AlquimiaEngineStatus), intent(out) :: status

  ! local variables
  type(CrunchEngineState), pointer :: engine_state  
  character(len=kAlquimiaMaxStringLength) :: string
  !
  ! these are pointers to crunchflow's variables that go to CF's state
  !
  ! geochemical sytem sizes, domain sizes
  !
  integer(i4b)          :: ncomp
  integer(i4b)          :: nspec
  integer(i4b)          :: nkin
  integer(i4b)          :: nrct
  integer(i4b)          :: ngas
  integer(i4b)          :: npot
  integer(i4b)          :: nexchange
  integer(i4b)          :: nexch_sec
  integer(i4b)          :: nsurf
  integer(i4b)          :: nsurf_sec
  integer(i4b)          :: ndecay
  integer(i4b)          :: ikin
  integer(i4b)          :: neqn
  integer(i4b)          :: nretard
  integer(i4b)          :: nx
  integer(i4b)          :: ny
  integer(i4b)          :: nz
  !
  ! flags, pointer indexes, parameters
  !
  integer(i4b)          :: igamma ! gamma coeff update type
  integer(i4b)          :: ikph   ! points to pH
  integer(i4b)          :: jpor   ! porosity update type (0 is constant)
  real(dp)              :: corrmax ! max change in unknown in log units
  real(dp)              :: deltmin ! minimum delta time
  !
  ! this are dummy arguments required by start98's signature
  ! but not needed for now as part of cf_engine_state
  !
  integer(i4b) :: ipath  ! reaction_path calculations
  integer(i4b) :: ikmast ! points to master species
  integer(i4b) :: ikO2   ! points to O2
  integer(i4b) :: nstop  ! # output times for CF
  integer(i4b) :: nseries ! time series print for CF   
  integer(i4b) :: str_mon ! time keeping for CF
  integer(i4b) :: str_day
  integer(i4b) :: str_hr
  integer(i4b) :: str_min
  integer(i4b) :: str_sec
  integer(i4b) :: NumInputFiles = 1    ! CF restart control param
  integer(i4b) :: InputFileCounter = 1 ! CF restart control param
  character(len=mls) :: data1 ! filename database file  
  character(len=2*mls) :: ltitle ! in out for start98
  real(dp) :: tstep    ! time step control
  real(dp) :: delt     ! delta time
  real(dp) :: ttol     ! time tolerance
  logical, parameter :: alquimia=.true. ! alquimia flag
! end of required variables for Crunchflow's start98 signature

! not crunch-related  
  integer :: len
  integer :: i
 
  integer(i4b) :: jx
  integer(i4b) :: jy
  integer(i4b) :: jz
  
  ! write (*, '(a)') "CrunchFlow_Alquimia_Setup() : "

  ! setup CrunchFlow options
  call SetupCrunchOptions(input_filename) !, inputfilename) !, option)

  ! initialize parameters for CrunchFlow (comment out some things for now, likely not needed)
  !!FirstCall = .TRUE.

  !!trans = 'N'
  !!solve_flag = .false.
  !!steady = .false.
  !!os3dpetsc = .FALSE.
  !!pi = DACOS(-1.0D0)
  ncomp = 0
  ngas = 0
  nspec = 0
  ndecay = 0
  nsurf = 0
  nexchange = 0
  nexch_sec = 0
  nsurf_sec = 0
  nrct = 0
  nkin = 0
  ikin = 0
  !!NumSourceTerms = 0
  isaturate = 0  
  !!dtmaxcour = 0.0   
  !!iprnt = 0     

  ! initialize CrunchFlow
  CALL start98(ncomp,nspec,nkin,nrct,ngas,npot,nx,ny,nz,data1,ipath,igamma,  &
               ikmast,ikph,iko2,ltitle,tstep,delt,deltmin,ttol,jpor,ikin,nstop,       &
               corrmax,nseries,nexchange,nexch_sec,nsurf,nsurf_sec,ndecay,str_mon,    &
               str_day,str_hr,str_min,str_sec,NumInputFiles,InputFileCounter,alquimia)

  ! number of unknowns
  neqn = ncomp + nexchange + nsurf + npot

  if (ngas > 0) then
    isaturate = 1
  end if
   
  ! allocate vars for OS3D, gases too if needed
  call AllocateOS3D(ncomp,nspec,ngas,nrct,nexchange,nsurf,nsurf_sec,npot,neqn,nx,ny,nz)
  if (isaturate == 1) call AllocateGasesOS3D(nx,ny,nz,ncomp)

  ! allocate all other needed variables
  call AllocateALL(ncomp,nspec,ngas,nrct,nexchange,nsurf,nsurf_sec,npot,neqn,nx,ny,nz)

  ! Alquimia sizes
  call SetAlquimiaSizes(ncomp, nspec, nkin, nrct, ngas, &
                        nexchange, nsurf, ndecay, npot, &
                        nretard, sizes)

  ! Engine functionality
  ! note: no need to pass anything for now
  call SetEngineFunctionality(functionality)
  !
  ! save crunch's persistent data to a struct so the driver can store it for us
  ! crunch uses global variables so there is no need for anything to be stored for now
  !
  allocate(engine_state)
  ! integrity check value
  engine_state%integrity_check = integrity_check_value
  ! geochemical system sizes
  engine_state%ncomp = ncomp
  engine_state%nspec = nspec
  engine_state%nkin = nkin
  engine_state%nrct = nrct
  engine_state%ngas = ngas
  engine_state%npot = npot
  engine_state%nexchange = nexchange
  engine_state%nexch_sec = nexch_sec
  engine_state%nsurf = nsurf
  engine_state%nsurf_sec = nsurf_sec
  engine_state%ndecay = ndecay
  engine_state%ikin = ikin
  engine_state%neqn = neqn
  engine_state%nretard = nretard
  ! domain size (start98-alquimia sets it to nx=ny=nz=1)
  engine_state%nx = nx
  engine_state%ny = ny
  engine_state%nz = nz
  ! flags, pointer indexes, parameters
  engine_state%igamma = igamma
  engine_state%ikph = ikph
  engine_state%jpor = jpor
  engine_state%corrmax = corrmax
  engine_state%deltmin = deltmin
  engine_state%time = 0.0d0 ! hardwired -- this disables lag time for microbial growth
  
  cf_engine_state = c_loc(engine_state)

  status%error = kAlquimiaNoError
  call f_c_string_ptr("Alquimia::Crunch::Setup() : successful.", &
       status%message, kAlquimiaMaxStringLength)
  
end subroutine Setup


! **************************************************************************** !
subroutine Shutdown(cf_engine_state, status)
!  NOTE: Function signature is dictated by the alquimia API.

  use, intrinsic :: iso_c_binding, only : c_ptr, c_f_pointer

  use c_f_interface_module, only : f_c_string_ptr

  use AlquimiaContainers_module

  ! crunchflow
  use crunchtype

  implicit none

  ! function parameters
  type (c_ptr), intent(inout) :: cf_engine_state
  type (AlquimiaEngineStatus), intent(out) :: status

  ! local variables
  type(CrunchEngineState), pointer :: engine_state

  !write (*, '(a)') "CrunchAlquimiaInterface::Shutdown() : "

  call c_f_pointer(cf_engine_state, engine_state)
  if (engine_state%integrity_check /= integrity_check_value) then
     status%error = kAlquimiaErrorEngineIntegrity
     call f_c_string_ptr("DEV_ERROR: pointer to engine state is not valid!", &
          status%message, kAlquimiaMaxStringLength)
     return
  end if

! nothing to destroy for crunchflow for now

  deallocate(engine_state)
  nullify(engine_state)

  status%error = kAlquimiaNoError

end subroutine Shutdown


! **************************************************************************** !
subroutine ProcessCondition(cf_engine_state, condition, material_properties, &
     state, aux_data, status)
!  NOTE: Function signature is dictated by the alquimia API.

  use, intrinsic :: iso_c_binding, only : c_ptr, c_f_pointer

  use c_f_interface_module, only : c_f_string_ptr, f_c_string_ptr

  use AlquimiaContainers_module

  ! crunchflow
  use crunchtype
  
  use runtime, only: nchem
  use concentration, only: condlabel, stmp, jinit

  implicit none

  ! function parameters
  type (c_ptr), intent(inout) :: cf_engine_state
  type (AlquimiaGeochemicalCondition), intent(in) :: condition
  type (AlquimiaMaterialProperties), intent(in) :: material_properties
  type (AlquimiaState), intent(inout) :: state
  type (AlquimiaAuxiliaryData), intent (inout) :: aux_data
  type (AlquimiaEngineStatus), intent(out) :: status

  ! local variables
  real (c_double), pointer :: data(:)
  character (kAlquimiaMaxStringLength) :: name
  real (c_double) :: constraint_value
  !!!real(dp) :: porosity, volume
  integer :: i
  type(CrunchEngineState), pointer :: engine_state
  logical, parameter :: copy_auxdata = .false.

  integer(i4b) :: found
  integer(i4b) :: nco
  !
  ! geochemical sytem sizes, domain sizes
  !
  integer(i4b)          :: ncomp
  integer(i4b)          :: nspec
  integer(i4b)          :: nkin
  integer(i4b)          :: nrct
  integer(i4b)          :: ngas
  integer(i4b)          :: npot
  integer(i4b)          :: nexchange
  integer(i4b)          :: nexch_sec
  integer(i4b)          :: nsurf
  integer(i4b)          :: nsurf_sec
  integer(i4b)          :: ndecay
  integer(i4b)          :: ikin
  integer(i4b)          :: neqn
  integer(i4b)          :: nretard

  !write (*, '(a)') "CrunchAlquimiaInterface::ProcessCondition() : "

  call c_f_pointer(cf_engine_state, engine_state)
  if (engine_state%integrity_check /= integrity_check_value) then
     status%error = kAlquimiaErrorEngineIntegrity
     call f_c_string_ptr("DEV_ERROR: pointer to engine state is not valid!", &
          status%message, kAlquimiaMaxStringLength)
     return
  end if

  ! geochemical system sizes
  ncomp = engine_state%ncomp
  nspec = engine_state%nspec  
  nkin = engine_state%nkin 
  nrct = engine_state%nrct 
  ngas = engine_state%ngas 
  npot = engine_state%npot 
  nexchange = engine_state%nexchange
  nexch_sec = engine_state%nexch_sec
  nsurf = engine_state%nsurf
  nsurf_sec = engine_state%nsurf_sec
  ndecay = engine_state%ndecay
  ikin = engine_state%ikin
  neqn = engine_state%neqn
  nretard = engine_state%nretard

  ! NOTE(bja): the data stored in alquimia's aux_data is uninitialized
  ! at this point, so don't want to copy it! (copy_auxdata = false)
  !!call CopyAlquimiaToAuxVars(copy_auxdata, state, aux_data, material_properties, &
  !!                           ncomp, nspec, nkin, nrct, ngas, nexchange, nsurf, ndecay, npot, nretard)
  !
  ! process the condition
  !
  call  c_f_string_ptr(condition%name, name)
  !! note: need to replace with crunchflow print message call for rank 0!!
  !!engine_state%option%io_buffer = "processing : " // trim(name)
  !!call printMsg(engine_state%option) 

  if (condition%aqueous_constraints%size > 0) then
     ! the driver is supplying the constraint data, so we need to
     ! construct a geochemical condition in crunchflow's internal format.

     !! (smr) fixme: not supported yet
     status%error = kAlquimiaErrorUnsupportedFunctionality
     call f_c_string_ptr("ERROR: crunchflow interface does not support externally supplied geochemical conditions!", &
          status%message, kAlquimiaMaxStringLength)
     return
  
  else
     ! the driver just supplied a name, so we check for a constraint
     ! with that name in the crunchflow input file and use that.
     
     !! note: need to replace with crunchflow print message call for rank 0!!
     !!engine_state%option%io_buffer = "Looking for crunchflow constraint : " // trim(name)
     !!call printMsg(engine_state%option)
     
     found = 0
     do_crunchCond: do nco = 1,nchem     

       if (trim(condlabel(nco)) == trim(name)) then         
         
         found = nco
         exit do_crunchCond
       end if

     end do do_crunchCond

     if (found == 0) then
        
        ! end of the list without out finding a match.
         call f_c_string_ptr("INPUT ERROR: Could not find crunchflow constraint : "//trim(name), &
              status%message, kAlquimiaMaxStringLength)
              status%error = kAlquimiaErrorUnknownConstraintName
         return

     end if 

  end if

  ! move here for now, we need to know now what condition we are dealing with
  jinit(1,1,1) = nco
  call CopyAlquimiaToAuxVars(copy_auxdata, state, aux_data, material_properties, &
                             ncomp, nspec, nkin, nrct, ngas, nexchange, nsurf, ndecay, npot, nretard)

  if (allocated(stmp)) DEALLOCATE(stmp) !! to revisit ?
  allocate(stmp(ncomp))

! call to crunchflow subroutines are packaged in ProcessCrunchConstraint for clarity
!
  call ProcessCrunchConstraint(engine_state, nco)

  if (allocated(stmp)) DEALLOCATE(stmp) !! to revisit ?
!
! repack the processed constraint data into the alquimia struct for the driver
!
  call CopyAuxVarsToAlquimia(ncomp, nspec, nkin, nrct, ngas, &
                             nexchange, nsurf, ndecay, npot, &
                             nretard, state, aux_data )
  status%error = kAlquimiaNoError

end subroutine ProcessCondition


! **************************************************************************** !
subroutine ReactionStepOperatorSplit(cf_engine_state, &
     delta_t, material_properties, state, aux_data, status)
!  NOTE: Function signature is dictated by the alquimia API.

  use, intrinsic :: iso_c_binding, only : c_ptr, c_double, c_f_pointer

  use c_f_interface_module, only : f_c_string_ptr

  use AlquimiaContainers_module

  ! crunchflow
  use crunchtype
  use params, only: secyr
  use runtime, only: iterat, Duan
  use medium, only: isaturate
  use concentration, only: ulab, &
                           sp10, sp, spold, &
                           s, sn, &
                           spex, spexold, &
                           spsurf10, spsurf, spsurfold, &
                           xgram, xgramOld
  implicit none

  ! function parameters
  type (c_ptr), intent(inout) :: cf_engine_state
  real (c_double), intent(in) :: delta_t
  type (AlquimiaMaterialProperties), intent(in) :: material_properties
  type (AlquimiaState), intent(inout) :: state
  type (AlquimiaAuxiliaryData), intent(inout) :: aux_data
  type (AlquimiaEngineStatus), intent(out) :: status

  ! local variables
  type(CrunchEngineState), pointer :: engine_state
  
  ! local pointer to crunchflow's state
  !
  ! geochemical sytem sizes, domain sizes
  !
  integer(i4b)          :: ncomp
  integer(i4b)          :: nspec
  integer(i4b)          :: nkin
  integer(i4b)          :: nrct
  integer(i4b)          :: ngas
  integer(i4b)          :: npot
  integer(i4b)          :: nexchange
  integer(i4b)          :: nexch_sec
  integer(i4b)          :: nsurf
  integer(i4b)          :: nsurf_sec
  integer(i4b)          :: ndecay
  integer(i4b)          :: ikin
  integer(i4b)          :: neqn
  integer(i4b)          :: nretard
  integer(i4b)          :: nx
  integer(i4b)          :: ny
  integer(i4b)          :: nz
  !
  ! flags, pointer indexes, parameters
  !
  integer(i4b)          :: igamma ! gamma coeff update type
  integer(i4b)          :: ikph   ! points to pH
  integer(i4b)          :: jpor   ! porosity update type (0 is constant)
  real(dp)              :: corrmax ! max unknown update log scale
  real(dp)              :: deltmin ! minimum delta time
  real(dp)              :: time    ! time
  
  ! other local
  real(dp) :: porosity, volume, vol_frac_prim    
  integer(i4b) :: jx, jy, jz
  integer(i4b) :: i, is, ix, ik
  logical, parameter :: copy_auxdata = .true.

  ! crunchflow local
  integer(i4b)                :: newtmax
  integer(i4b)                :: icvg
  integer(i4b)                :: ineg
  real(dp)                    :: AqueousToBulk
  real(dp)                    :: delt
  real(dp)                    :: dtnewest
  
  call c_f_pointer(cf_engine_state, engine_state)
  if (engine_state%integrity_check /= integrity_check_value) then
     status%error = kAlquimiaErrorEngineIntegrity
     call f_c_string_ptr("DEV_ERROR: pointer to engine state is not valid!", &
          status%message, kAlquimiaMaxStringLength)
     return
  end if

  !write (*, '(a)') "F_CrunchAlquimiaInterface::ReactionStepOperatorSplit() :"

  !call PrintState(state)

  ! 1st: GET ENGINE STATE FROM ALQUIMIA AND UPDATE CRUNCHFLOW VARIABLES WITH ALQUIMIA STATE
  
  ! geochemical system sizes
  ncomp = engine_state%ncomp
  nspec = engine_state%nspec  
  nkin = engine_state%nkin 
  nrct = engine_state%nrct 
  ngas = engine_state%ngas 
  npot = engine_state%npot 
  nexchange = engine_state%nexchange
  nexch_sec = engine_state%nexch_sec
  nsurf = engine_state%nsurf
  nsurf_sec = engine_state%nsurf_sec
  ndecay = engine_state%ndecay
  ikin = engine_state%ikin
  neqn = engine_state%neqn
  nretard = engine_state%nretard
  ! domain size (start98-alquimia sets it to nx=ny=nz=1)
  nx = engine_state%nx
  ny = engine_state%ny
  nz = engine_state%nz
  ! flags, pointer indexes, parameters
  igamma = engine_state%igamma
  jpor = engine_state%jpor
  corrmax = engine_state%corrmax
  deltmin = engine_state%deltmin
  time = engine_state%time

  call CopyAlquimiaToAuxVars(copy_auxdata, state, aux_data, material_properties, &
                             ncomp, nspec, nkin, nrct, ngas, nexchange, nsurf, ndecay, npot, nretard)

  IF (nexchange > 0) THEN
    CALL UpdateExchanger(nx,ny,nz,nexchange)
  END IF

! set delt variable in CrunchFlow units
! IN= seconds, CF=years
  delt = delta_t / secyr

! 2ND: CALL OS3D_NEWTON

! straight from CrunchFlow's CrunchFlow.f90 subroutine, except where noted ------------------------
    newtmax = 0
    loop4001: DO jz = 1,nz
      DO jy = 1,ny
        DO jx = 1,nx          
          CALL keqcalc2(ncomp,nrct,nspec,ngas,nsurf_sec,jx,jy,jz)
          IF (igamma == 3) THEN

            IF (Duan) THEN
              CALL gamma_co2(ncomp,nspec,ngas,jx,jy,jz)
            ELSE
              CALL gamma(ncomp,nspec,jx,jy,jz)
            END IF

          END IF
          
          CALL AqueousToBulkConvert(jx,jy,jz,AqueousToBulk)

          IF (ncomp == 1 .AND. ulab(1) == 'Tracer') THEN
             sp(1,jx,jy,jz) = DLOG(sn(1,jx,jy,jz))
             sp10(1,jx,jy,jz) = sn(1,jx,jy,jz)
          END IF

          CALL os3d_newton(ncomp,nspec,nkin,nrct,ngas,ikin,           &
            nexchange,nexch_sec,nsurf,nsurf_sec,npot,ndecay,neqn,igamma,   & 
            delt,corrmax,jx,jy,jz,iterat,icvg,nx,ny,nz,time,AqueousToBulk)
          
          CALL SpeciesLocal(ncomp,nspec,jx,jy,jz)
          CALL totconc(ncomp,nspec,jx,jy,jz)
    
          IF (iterat > newtmax) THEN
            newtmax = iterat
          END IF

!!        (smr) seems useless
!!          if (iterat > 10) then
!!            continue
!!          end if

          IF (icvg == 1) THEN
            EXIT loop4001
          END IF

        END DO
      END DO
    END DO loop4001

!  3RD: CHECK FOR SUCCESS
    
    IF (icvg == 1) THEN

!! (smr) time step reduction should be done by the driver 
!! (smr) we only need to tell alquimia that this solve did not converge
!! (smr) and recover appropriate initial guesses

!!      (smr) leave out
!!      ddtold = delt
!!      delt = delt/10.0
!!      itskip = 1

      DO jz = 1,nz
        DO jy = 1,ny
          DO jx = 1,nx
            DO i = 1,ncomp+nspec
              sp(i,jx,jy,jz) = spold(i,jx,jy,jz)
              sp10(i,jx,jy,jz) = EXP(sp(i,jx,jy,jz))
            END DO
            DO ix = 1,nexchange
              spex(ix,jx,jy,jz) = spexold(ix,jx,jy,jz)
            END DO
            DO is = 1,nsurf+nsurf_sec
              spsurf(is,jx,jy,jz) = spsurfold(is,jx,jy,jz)
              spsurf10(is,jx,jy,jz) = EXP(spsurfold(is,jx,jy,jz))         
            END DO
            CALL exchange(ncomp,nexchange,nexch_sec,jx,jy,jz)
          END DO
        END DO
      END DO

!!      CALL species(ncomp,nspec,nx,ny,nz)
!!      CALL SurfaceComplex(ncomp,nsurf,nsurf_sec,nx,ny,nz)

      IF (igamma == 2) THEN
        DO jz = 1,nz
          DO jy = 1,ny
            DO jx = 1,nx
            IF (Duan) THEN
              CALL gamma_co2(ncomp,nspec,ngas,jx,jy,jz)
            ELSE
              CALL gamma(ncomp,nspec,jx,jy,jz)
            END IF
            END DO
          END DO
        END DO
      END IF

! (smr) this section is not needed
!!      WRITE(*,*)
!!      WRITE(*,*) '***** NO CONVERGENCE OF NEWTON ITERATIONS IN OS3D *****'
!!      WRITE(*,*) '                REDUCING TIME STEP'
!!      WRITE(*,5086) ddtold*OutputTimeScale
!!      WRITE(*,5085) delt*OutputTimeScale
!!      WRITE(*,*)
!!      GO TO 4000   ! Loop back to start the time step over
      
    ELSE
      iterat = newtmax
    END IF   !  End of IF block for case where no Newton convergence

! end -- straight from CrunchFlow's CrunchFlow.f90 subroutine, except where noted ----------------- 

! 4TH: UPDATE MINERAL VOLUME FRACTIONS, REACTIVE SURFACE AREA, AND POROSITY

  if (icvg == 1) then
  ! not converged, do nothing

    ! --> error reduce time step
    write(*,*)'dead '
    stop

  else 

    CALL mineral_update(nx,ny,nz,nrct,delt,dtnewest,ineg,jpor,deltmin)

    if (ineg == 1) then
    ! time step cut to adjust to complete mineral depletion
    ! delt = dtnewest

    write(*,*)'time step cut required'

      ! recover initial guesses
      DO jz = 1,nz
      DO jy = 1,ny
        DO jx = 1,nx
          DO ik = 1,ncomp
            sp(ik,jx,jy,jz) = spold(ik,jx,jy,jz)
            sp10(ik,jx,jy,jz) = EXP(sp(ik,jx,jy,jz))
          END DO
          DO ix = 1,nexchange
            spex(ix,jx,jy,jz) = spexold(ix,jx,jy,jz)
          END DO
          DO is = 1,nsurf
            spsurf(is,jx,jy,jz) = spsurfold(is,jx,jy,jz)
          END DO
          CALL exchange(ncomp,nexchange,nexch_sec,jx,jy,jz)
          IF (isaturate == 1) THEN
            CALL gases(ncomp,ngas,jx,jy,jz)
          END IF
        END DO
      END DO
      END DO

      ! (smr) leave out for now
      ! CALL species(ncomp,nspec,nx,ny,nz) 
      ! CALL SurfaceComplex(ncomp,nsurf,nsurf_sec,nx,ny,nz)

    ! --> (smr) to do
    ! --> give error msg: reduce time step to adjust to mineral dissolution
    ! --> suggest dtnewest
    
    else
    
      ! actual success
      ! update old concentrations to be used in next time step as initial guesses
      ! straight from CrunchFlow.f90
      DO jz = 1,nz
        DO jy = 1,ny
          DO jx = 1,nx
            CALL oldcon(ncomp,nspec,nexchange,nexch_sec,nsurf,nsurf_sec,jx,jy,jz)  
            IF (isaturate == 1) THEN
              CALL oldcongas(ncomp,ngas,jx,jy,jz)
            END IF
            CALL oldsurf(ncomp,nsurf,nsurf_sec,jx,jy,jz)
          END DO
        END DO
      END DO

      CALL xmass(nx,ny,nz,ncomp,nspec)
      xgramOld = xgram
      ! end straight from CrunchFlow.f90
      
      ! update density
      CALL density(jx,jy,jz)
      !!roOld = ro

      ! send state variables back to Alquimia state with solution of this solve
      call CopyAuxVarsToAlquimia(ncomp, nspec, nkin, nrct, ngas, &
                                 nexchange, nsurf, ndecay, npot, &
                                 nretard, state, aux_data )
    
      ! write stats of solve into status
      status%num_newton_iterations = iterat
      status%error = kAlquimiaNoError

    end if
  
  end if   

end subroutine ReactionStepOperatorSplit


! **************************************************************************** !
subroutine GetAuxiliaryOutput( &
     cf_engine_state, &
     material_properties, &
     state, &
     aux_data, &
     aux_output, &
     status)
!  NOTE: Function signature is dictated by the alquimia API.

  use, intrinsic :: iso_c_binding, only : c_ptr, c_double, c_f_pointer

  use c_f_interface_module, only : f_c_string_ptr

  use AlquimiaContainers_module

  ! crunchflow
  use params, only: secyr, clg
  use concentration, only: sp10, sp, &
                           gam, spgas10
  use mineral, only: dppt, &
                     silog

  implicit none

  ! function parameters
  type (c_ptr), intent(inout) :: cf_engine_state
  type (AlquimiaMaterialProperties), intent(in) :: material_properties
  type (AlquimiaState), intent(in) :: state
  type (AlquimiaAuxiliaryData), intent(in) :: aux_data
  type (AlquimiaAuxiliaryOutputData), intent(inout) :: aux_output
  type (AlquimiaEngineStatus), intent(out) :: status

  ! local variables
  type(CrunchEngineState), pointer :: engine_state
  integer :: i, ikph
  real (c_double), pointer :: local_array(:)
  !!PetscReal :: porosity, volume
  logical, parameter :: copy_auxdata = .true.

  integer(i4b), parameter :: jx=1
  integer(i4b), parameter :: jy=1
  integer(i4b), parameter :: jz=1

  call c_f_pointer(cf_engine_state, engine_state)
  if (engine_state%integrity_check /= integrity_check_value) then
     status%error = kAlquimiaErrorEngineIntegrity
     call f_c_string_ptr("DEV_ERROR: pointer to engine state is not valid!", &
          status%message, kAlquimiaMaxStringLength)
     return
  end if

  !write (*, '(a)') "CrunchAlquimiaInterface::GetAuxiliaryOutput() :"

  ikph = engine_state%ikph
  ! FIXME(bja): this violates the no geochemistry calculations in alquimia rule.
  if (ikph /= 0) then
     aux_output%pH = -(sp(ikph,jx,jy,jz)+gam(ikph,jx,jy,jz) )/clg
  else
     ! FIXME(bja, 2013-07) need a meaningful N/A value
     aux_output%pH = -100.d0
  end if

  !
  ! mineral data
  !
  call c_f_pointer(aux_output%mineral_reaction_rate%data, local_array, &
       (/aux_output%mineral_reaction_rate%size/))
    do i = 1, aux_output%mineral_reaction_rate%size
     local_array(i) = dppt(i,jx,jy,jz) / secyr
  end do

  call c_f_pointer(aux_output%mineral_saturation_index%data, local_array, &
       (/aux_output%mineral_saturation_index%size/))
  do i = 1, aux_output%mineral_saturation_index%size
  ! this assumes single cell problem, thus silog contains result from cell 1,1,1
  ! '1' hardwires this to first pathway (np) for i-th mineral, which is ok.
     local_array(i) = silog(1,i) 
  end do

  !
  ! primary data
  !
  call c_f_pointer(aux_output%primary_free_ion_concentration%data, local_array, &
       (/aux_output%primary_free_ion_concentration%size/))
  do i = 1, aux_output%primary_free_ion_concentration%size
     local_array(i) = sp10(i,jx,jy,jz)
  end do

  call c_f_pointer(aux_output%primary_activity_coeff%data, local_array, &
       (/aux_output%primary_activity_coeff%size/))
  do i = 1, aux_output%primary_activity_coeff%size
     local_array(i) = gam(i,jx,jy,jz)
  end do

  !
  ! secondary aqueous complex data
  !
  call c_f_pointer(aux_output%secondary_free_ion_concentration%data, local_array, &
       (/aux_output%secondary_free_ion_concentration%size/))
  do i = 1, aux_output%secondary_free_ion_concentration%size
     local_array(i) = sp10(engine_state%ncomp+i,jx,jy,jz)
  end do


  call c_f_pointer(aux_output%secondary_activity_coeff%data, local_array, &
       (/aux_output%secondary_activity_coeff%size/))
  do i = 1, aux_output%secondary_activity_coeff%size
     local_array(i) = gam(engine_state%ncomp+i,jx,jy,jz)
  end do

  !
  ! gas pressure in bars
  !
  call c_f_pointer(aux_output%gas_partial_pressure%data, local_array, &
       (/aux_output%gas_partial_pressure%size/))
  do i = 1, aux_output%gas_partial_pressure%size
     ! violates no calculations!
     local_array(i) = spgas10(i,jx,jy,jz) * 8.314d0 * (state%temperature + 273.15d0) * 1.0d-5
  end do  

  status%error = kAlquimiaNoError
end subroutine GetAuxiliaryOutput


! **************************************************************************** !
subroutine GetProblemMetaData(cf_engine_state, meta_data, status)
  !  NOTE: Function signature is dictated by the alquimia API.

  use, intrinsic :: iso_c_binding, only : c_int, c_char, c_f_pointer

  use c_f_interface_module, only : f_c_string_ptr, f_c_string_chars

  use AlquimiaContainers_module

  use concentration, only: ulab, &
                           namsurf, &
                           namexc, &
                           distrib, &
                           namg
  use mineral, only: umin

  implicit none

  ! function parameters
  type (c_ptr), intent(inout) :: cf_engine_state
  type (AlquimiaProblemMetaData), intent(out) :: meta_data
  type (AlquimiaEngineStatus), intent(out) :: status

  ! local variables
  type (c_ptr), pointer :: name_list(:)
  character (c_char), pointer :: name
  integer :: i, list_size, j
  type(CrunchEngineState), pointer :: engine_state

  !write (*, '(a)') "Crunch_Alquimia_GetEngineMetaData() :"

  call c_f_pointer(cf_engine_state, engine_state)
  if (engine_state%integrity_check /= integrity_check_value) then
     status%error = kAlquimiaErrorEngineIntegrity
     call f_c_string_ptr("DEV_ERROR: pointer to engine state is not valid!", &
          status%message, kAlquimiaMaxStringLength)
     return
  end if

  !
  ! copy primary indices and names
  !

  if (meta_data%primary_names%size /= engine_state%ncomp) then
     write (*, '(a, i3, a, i3, a)') "meta_data%primary_names%size (", &
          meta_data%primary_names%size, ") != crunchflow%ncomp(", &
          engine_state%ncomp, ")"
  end if
  list_size = meta_data%primary_names%size

  ! ulab : name of primary species

  call c_f_pointer(meta_data%primary_names%data, name_list, (/list_size/))
  do i = 1, list_size
     call c_f_pointer(name_list(i), name)
     call f_c_string_chars(trim(ulab(i)), &
          name, kAlquimiaMaxStringLength)     
  end do

  !
  ! copy mineral indices and names
  !

  if (meta_data%mineral_names%size /= engine_state%nrct) then
     write (*, '(a, i3, a, i3, a)') "meta_data%mineral_names%size (", &
          meta_data%mineral_names%size, ") != crunchflow%nrct(", &
          engine_state%nrct, ")"
  end if
  list_size = meta_data%mineral_names%size

  ! umin : name of minerals

  call c_f_pointer(meta_data%mineral_names%data, name_list, (/list_size/))
  do i = 1, list_size
     call c_f_pointer(name_list(i), name)
     call f_c_string_chars(trim(umin(i)), &
          name, kAlquimiaMaxStringLength)     
  end do

  !
  ! surface sites
  !
  if (meta_data%surface_site_names%size /= engine_state%nsurf) then
     write (*, '(a, i3, a, i3, a)') "meta_data%surface_site_names%size (", &
          meta_data%surface_site_names%size, ") != crunchflow%nsurf(", &
          engine_state%nsurf, ")"
  end if

  list_size = meta_data%surface_site_names%size

  ! namsurf : name of surface sites

  call c_f_pointer(meta_data%surface_site_names%data, name_list, (/list_size/))
  do i = 1, list_size
     call c_f_pointer(name_list(i), name)
     call f_c_string_chars(trim(namsurf(i)), &
          name, kAlquimiaMaxStringLength)     
  end do


  !
  ! ion exchange
  !
  if (meta_data%ion_exchange_names%size /= engine_state%nexchange) then
     write (*, '(a, i3, a, i3, a)') "meta_data%ion_exchange_names%size (", &
          meta_data%ion_exchange_names%size, ") != crunchflow%nexchange(", &
          engine_state%nexchange, ")"
  end if

  list_size = meta_data%ion_exchange_names%size

  ! namexc : name of exchange sites

  call c_f_pointer(meta_data%ion_exchange_names%data, name_list, (/list_size/))
  do i = 1, list_size
     call c_f_pointer(name_list(i), name)
     call f_c_string_chars(trim(namexc(i)), &
          name, kAlquimiaMaxStringLength)     
  end do


  !
  ! isotherm indices
  !
  ! list_size = 0 for now
  ! CF does not track individual Kd species, can only tell by distrib
  !
  list_size = meta_data%isotherm_species_names%size
  call c_f_pointer(meta_data%isotherm_species_names%data, name_list, &
       (/list_size/))
  i = 0
  do j = 1, engine_state%ncomp
     
     if(distrib(j) > 0.0d0) then       
       i = i + 1
       if (i > engine_state%nretard) then
         write (*, '(a, i3, a, i3, a)') "meta_data%isotherm_species_names%size (", &
         meta_data%isotherm_species_names%size, ") != crunchflow%nretard(", &
         engine_state%nretard, ")"
       end if
       call c_f_pointer(name_list(i), name)
       call f_c_string_chars( &
            trim(ulab(j)), &  ! name of component, note index j
            name, kAlquimiaMaxStringLength)
     end if

  end do

  !
  ! copy gas indices and names
  !
  if (meta_data%gas_names%size /= engine_state%ngas) then
     write (*, '(a, i3, a, i3, a)') "meta_data%gas_names%size (", &
          meta_data%gas_names%size, ") != crunchflow%ngas(", &
          engine_state%ngas, ")"
  end if
  list_size = meta_data%gas_names%size

  ! namg : name of gas species

  call c_f_pointer(meta_data%gas_names%data, name_list, (/list_size/))
  do i = 1, list_size
     call c_f_pointer(name_list(i), name)
     call f_c_string_chars(trim(namg(i)), &
            name, kAlquimiaMaxStringLength)
  end do

  status%error = 0
end subroutine GetProblemMetaData


! **************************************************************************** !
!
! Private work routines
!
! **************************************************************************** !

! **************************************************************************** !
subroutine SetupCrunchOptions(input_filename) !, inputfilename)

  use, intrinsic :: iso_c_binding, only : c_char

  use c_f_interface_module, only : c_f_string_chars

  use crunchtype
  use params, only : mls

  implicit none

  ! function parameters
  character(kind=c_char), dimension(*), intent(in) :: input_filename
  !type (option_type), intent(inout) :: option

  ! local variables
  CHARACTER (LEN=mls) :: inputfilename
  !PetscErrorCode :: ierr
  integer(i4b) :: ls
  
  ! set the pflotran input file name
  call c_f_string_chars(input_filename, inputfilename)
  
  CALL stringlen(inputfilename,ls)
   
  !! needs to be rewritten for multiple processes
  open(666,file='PestControl.ant',status='unknown')
  write(666,'(a)')inputfilename(1:ls)
  close(666)

  !
  ! mpi
  !
  ! note: will need to let CF know that only rank==0 can print stuff
  !
  !option%global_comm = MPI_COMM_WORLD
  !call MPI_Comm_rank(MPI_COMM_WORLD, option%global_rank, ierr)
  !call MPI_Comm_size(MPI_COMM_WORLD, option%global_commsize, ierr)
  !call MPI_Comm_group(MPI_COMM_WORLD, option%global_group, ierr)
  !option%mycomm = option%global_comm
  !option%myrank = option%global_rank
  !option%mycommsize = option%global_commsize
  !option%mygroup = option%global_group

  !
  ! no access to output file name
  !

end subroutine SetupCrunchOptions

! **************************************************************************** !
subroutine SetEngineFunctionality(functionality)

  use AlquimiaContainers_module, only : AlquimiaEngineFunctionality
    
  implicit none

  ! function parameters
  type (AlquimiaEngineFunctionality), intent(out) :: functionality

  functionality%thread_safe = .false. ! (smr) crunch global variables do not allow for thread safe engine
  functionality%temperature_dependent = .false.
  functionality%pressure_dependent = .false.
  functionality%porosity_update = .false.
  functionality%operator_splitting = .true.
  functionality%global_implicit = .false.
  functionality%index_base = 1

end subroutine SetEngineFunctionality

! **************************************************************************** !
subroutine SetAlquimiaSizes(ncomp, nspec, nkin, nrct, ngas, &
                            nexchange, nsurf, ndecay, npot, &
                            nretard, sizes)

! note(smr): zeros denote unavailable processes for now, aug 8 2014

  use AlquimiaContainers_module, only : AlquimiaSizes
  
  use crunchtype
  use concentration, only: distrib

  implicit none

  ! function parameters
  integer(i4b), intent(in) :: ncomp
  integer(i4b), intent(in) :: nspec
  integer(i4b), intent(in) :: nkin
  integer(i4b), intent(in) :: nrct
  integer(i4b), intent(in) :: ngas
  integer(i4b), intent(in) :: nexchange
  integer(i4b), intent(in) :: nsurf
  integer(i4b), intent(in) :: ndecay
  integer(i4b), intent(in) :: npot
  integer(i4b), intent(inout) :: nretard
  type (AlquimiaSizes), intent(out) :: sizes

  integer(i4b)             :: i

  sizes%num_primary = ncomp
!!  if (nsurf > 0 .or. nexchange > 0 .or. nretard > 0) then
!!     sizes%num_sorbed = ncomp ! as per alquimia convention
!!  else
!!     sizes%num_sorbed = 0
!!  end if
  sizes%num_kinetic_minerals = nrct ! nkin
  sizes%num_aqueous_complexes = nspec
  sizes%num_surface_sites = nsurf
  sizes%num_ion_exchange_sites = nexchange
  if (ngas > 0) then
     sizes%num_total_gases = ncomp ! as per alquimia convention
  else
     sizes%num_total_gases = 0
  end if  
  sizes%num_gas_species = ngas
  ! number of retardation species are not tracked explicitly in CF outside start98
  ! the array distrib (declared in concentration.f90) is allocated for ncomp
  ! with distrib(i) = kd (L/Kg) if species i is retarded, and distrib(i) = 0 if not 
  nretard = 0
  do i=1,ncomp
   if (distrib(i) > 0.0d0)  then
     nretard = nretard + 1     
   end if    
  end do
  sizes%num_isotherm_species = nretard
  if (nsurf > 0 .or. nexchange > 0 .or. nretard > 0) then
     sizes%num_sorbed = ncomp ! as per alquimia convention
  else
     sizes%num_sorbed = 0
  end if
  call GetAuxiliaryDataSizes(ncomp, nspec, nkin, nrct, ngas, &
                             nexchange, nsurf, ndecay, npot, &
                             sizes%num_aux_integers, sizes%num_aux_doubles)

  !call PrintSizes(sizes)

end subroutine SetAlquimiaSizes

! **************************************************************************** !
subroutine ProcessCrunchConstraint(engine_state, nco)

  use crunchtype
  use runtime, only: nchem, DensityModule, Duan
  use params, only : mls
  use concentration, only: ulab, sptmp10, sptmp, guess, &                            
                           spextmp10, spextmp, &
                           guess_surf, spsurftmp, spsurftmp10, &
                           gamtmp, MeanSalt, spgastmp10, spgastmp, &
                           spcond, spcond10, spcondgas, spcondgas10, &
                           scond, stmp, wtaq, &
                           spcondex, spcondex10, &
                           spcondsurf, spcondsurf10, &
                           LogPotentialInit, jinit, &
                           sp10, sp, s, sn, &
                           spgas10, spgas, &
                           vrSave, vrInitial, &
                           exchangesites, spex, spex10, totexch, &
                           spsurf10, spsurf, &
                           GasPressureTotal, GasPressureTotalInit, &
                           xgram, xgramOld
  use mineral, only: LogPotential_tmp, iedl, &
                     volfx, volin, &
                     VolumeLastTimeStep, &
                     area, areain, &
                     mintype, LogPotential
  use medium, only: AqueousToBulkCond, SaturationCond, constantpor, &
                    porin, por, porOld, porcond, isaturate                   
  use temperature, only: tempcond, rocond, ro
  use transport, only: activecell

  implicit none

  ! function parameters
  type(CrunchEngineState), intent(inout) :: engine_state  
  integer(i4b), intent(in)    :: nco
  
  ! local variables
  
  ! local pointer to crunchflow's state
  !
  ! geochemical sytem sizes, domain sizes
  !
  integer(i4b)           :: ncomp
  integer(i4b)           :: nspec
  integer(i4b)           :: nkin
  integer(i4b)           :: nrct
  integer(i4b)           :: ngas
  integer(i4b)           :: npot
  integer(i4b)           :: nexchange
  integer(i4b)           :: nexch_sec
  integer(i4b)           :: nsurf
  integer(i4b)           :: nsurf_sec
  integer(i4b)           :: ndecay
  integer(i4b)           :: ikin
  integer(i4b)           :: neqn
  integer(i4b)           :: nx
  integer(i4b)           :: ny
  integer(i4b)           :: nz
  !
  ! flags, pointer indexes, parameters
  !
  integer(i4b)           :: igamma ! gamma coeff update type
  integer(i4b)           :: ikph   ! points to pH
  integer(i4b)           :: jpor   ! porosity update type (0 is constant)
    
  ! actual local variables
  ! 
  integer(i4b)           :: i, ix, is, ik, nex  
  integer(i4b)           :: jx, jy, jz
  integer(i4b)           :: k, kk, npt, ns
  integer(i4b)           :: ipest    ! totally useless
  integer(i4b)           :: PestUnit ! totally useless

  real(dp)               :: tempc
  real(dp)               :: portemp
  real(dp)               :: denmol
  real(dp)               :: tk
  real(dp)               :: MeanSaltConcentration
  real(dp)               :: MassFraction
  real(dp)               :: sum
  real(dp)               :: convert

  character (len=mls)    :: namtemp
  
  logical                :: pest = .false.


! use pointers to get CF state, and be able to recycle code from CF as is

! geochemical system sizes
  ncomp = engine_state%ncomp
  nspec = engine_state%nspec  
  nkin = engine_state%nkin 
  nrct = engine_state%nrct 
  ngas = engine_state%ngas 
  npot = engine_state%npot 
  nexchange = engine_state%nexchange
  nexch_sec = engine_state%nexch_sec
  nsurf = engine_state%nsurf
  nsurf_sec = engine_state%nsurf_sec
  ndecay = engine_state%ndecay
  ikin = engine_state%ikin
  neqn = engine_state%neqn
  ! domain size (start98-alquimia sets it to nx=ny=nz=1)
  nx = engine_state%nx
  ny = engine_state%ny
  nz = engine_state%nz
  ! flags, pointer indexes, parameters
  igamma = engine_state%igamma
  ikph = engine_state%ikph
  jpor = engine_state%jpor

! allocate work variable
  ALLOCATE(AqueousToBulkCond(nchem))

! 1st: SPECIATE AND EQUILIBRATE CONDITION 'nco'

! this is straight from CrunchFlow start98, except where noted with (smr) -------------------------
  tempc = tempcond(nco)
  
  portemp = porcond(nco)

  CALL keqcalc2_init(ncomp,nrct,nspec,ngas,nsurf_sec,tempc)
  
  DO i = 1,ncomp
    namtemp = ulab(i)
    sptmp10(i) = guess(i,nco)
    sptmp(i) = DLOG(sptmp10(i))
  END DO
  DO ix = 1,nexchange
    spextmp10(ix) = 1.0
    spextmp(ix) = DLOG(spextmp10(ix))
  END DO
  DO is = 1,nsurf
    spsurftmp10(is) = guess_surf(is,nco)
    spsurftmp(is) = DLOG(spsurftmp10(is))
  END DO
  DO ik = 1,ncomp+nspec
    IF (ulab(ik) == 'H2O') THEN
      gamtmp(ik) = 0.00
    ELSE
      gamtmp(ik) = 0.0
    END IF
  END DO

  LogPotential_tmp = 0.0

  CALL species_init(ncomp,nspec)
  CALL gases_init(ncomp,ngas,tempc)
  CALL surf_init(ncomp,nspec,nsurf,nsurf_sec,nchem)
  CALL exchange_init(ncomp,nspec,nexchange,nexch_sec,nchem)
  CALL totconc_init(ncomp,nspec,nexchange,nexch_sec,nsurf,nsurf_sec,nco)
  CALL totgas_init(ncomp,nspec,ngas)
  CALL totsurf_init(ncomp,nsurf,nsurf_sec)
  CALL totexchange_init(ncomp,nexchange,nexch_sec,nco)
  
  ! leave this out (smr)
  !IF(.NOT. RunningPest) THEN
  !  WRITE(*,*)
  !  WRITE(*,*) ' --> Initializing Condition:  ',dumstring(1:ls)
  !  WRITE(*,*)
  !END IF
	
  CALL equilib_co2(ncomp,nspec,nrct,ngas,nsurf,igamma,ikph,  &
       nco,nexchange,nexch_sec,nsurf_sec,npot,neqn,tempc,portemp,    &
       DensityModule,ipest,PestUnit,pest)
 
!! Convert from bars pressure to n/V (mol/m^3) by converting to Pascals, then dividing by RT
  tk = tempc + 273.15d0
  denmol = 1.e05/(8.314*tk)   ! P/RT = n/V, with pressure converted from bars to Pascals
 
  spgastmp10 = spgastmp10*denmol
  spgastmp = DLOG(spgastmp10)

  DO ik = 1,ncomp+nspec
    spcond(ik,nco) = sptmp(ik)
    spcond10(ik,nco) = sptmp10(ik)
  END DO
  DO kk = 1,ngas
    spcondgas(kk,nco) = spgastmp(kk)
    spcondgas10(kk,nco) = spgastmp10(kk)
  END DO
  
  DO i = 1,ncomp
    scond(i,nco) = stmp(i)
  END DO

  IF (DensityModule /= 'temperature') THEN
!   Calculate the correction for the mass fraction of water:  kg_solution/kg_water
    MeanSaltConcentration = 0.001*(wtaq(MeanSalt(1))*scond(MeanSalt(1),nco) +   &
            wtaq(MeanSalt(2))*scond(MeanSalt(2),nco)) 
    MassFraction = 1.0/(1.0 + MeanSaltConcentration)
  ELSE
    MassFraction = 1.0
  END IF

  AqueousToBulkCond(nco) = rocond(nco)*SaturationCond(nco)*porcond(nco)*MassFraction

  DO nex = 1,nexchange+nexch_sec
    spcondex(nex,nco) = spextmp(nex) 
    spcondex10(nex,nco) = spextmp10(nex)
  END DO
  DO is = 1,nsurf
    spcondsurf(is,nco) = spsurftmp(is)
    spcondsurf10(is,nco) = spsurftmp10(is)
    IF (iedl(is) == 0) THEN     !!  Electrostatic option
       LogPotentialInit(is,nco) = LogPotential_tmp(is)
    END IF
  END DO
  DO ns = 1,nsurf_sec
    is = ns + nsurf
    spcondsurf(is,nco) = spsurftmp(is)
    spcondsurf10(is,nco) = spsurftmp10(is)
  END DO
! end: this is straight from CrunchFlow start98 ---------------------------------------------------


! 2nd: ALQUIMIA IS A SINGLE CELL MODEL - LINK CONDITION to cell 1 1 1 

! 'nco' points to the condition that applies to the alquimia cell
  jx=1
  jy=1
  jz=1
  activecell(jx,jy,jz) = 1 ! set to '1' to indicate to crunchflow it needs to do calculations with this cell
  jinit(jx,jy,jz) = nco ! jinit points to this condition, needed for variables that refer back to the condition
                        ! e.g. in the calculations during ReactionStepOperatorSplit, e.g. areain, volin
  
! 3rd: TRANSFER CONDITION SPECIATION RESULTS TO PERMANENT VARIABLES
! note: TO DO -- might have to overwrite some variables with alquimia state, e.g. volfx, area, 

! this is straight from CrunchFlow start98, except where noted with (smr) -------------------------
      DO ik = 1,ncomp+nspec
        sp10(ik,jx,jy,jz) = spcond10(ik,jinit(jx,jy,jz))
        sp(ik,jx,jy,jz) = spcond(ik,jinit(jx,jy,jz))
      END DO
      DO i = 1,ncomp
        s(i,jx,jy,jz) = scond(i,jinit(jx,jy,jz))
        sn(i,jx,jy,jz) = scond(i,jinit(jx,jy,jz))
      END DO

!!      DO ix = 1,nexchange+nexch_sec
!!        spex10(ix,jx,jy,jz) = spcondex10(ix,jinit(jx,jy,jz))
!!        spex(ix,jx,jy,jz) = spcondex(ix,jinit(jx,jy,jz))
!!      END DO
!!      DO is = 1,nsurf
!!        spsurf(is,jx,jy,jz) = spcondsurf(is,jinit(jx,jy,jz))
!!      END DO
!!      DO is = 1,nsurf+nsurf_sec
!!        spsurf10(is,jx,jy,jz) = spcondsurf10(is,jinit(jx,jy,jz))
!!      END DO

      DO kk = 1,ngas
        spgas10(kk,jx,jy,jz) = spcondgas10(kk,jinit(jx,jy,jz))
        spgas(kk,jx,jy,jz) = spcondgas(kk,jinit(jx,jy,jz))
      END DO
      sum = 0.0
      DO k = 1,nrct
        volfx(k,jx,jy,jz) = volin(k,jinit(jx,jy,jz))
        VolumeLastTimeStep(k,jx,jy,jz) = volfx(k,jx,jy,jz)
        area(k,jx,jy,jz) = areain(k,jinit(jx,jy,jz))
        if (mintype(k) == 0) sum = sum + volfx(k,jx,jy,jz)
      END DO

      IF (Duan) THEN
!!      Save Residual Volume for CO2 fugacity calculation
        vrSave(jx,jy,jz) = vrInitial(jinit(jx,jy,jz))
      END IF

      IF (constantpor /= 0.0) THEN
         porin(jx,jy,jz) = constantpor
         por(jx,jy,jz) = constantpor
         porOld(jx,jy,jz) = por(jx,jy,jz)
      END IF

!(smr)      IF (jpor == 2) THEN                  !! Read porosity from file
!(smr)        porin(jx,jy,jz) = work3(jx,jy,jz)
!(smr)      ELSE
        porin(jx,jy,jz) = porcond(jinit(jx,jy,jz))
!(smr)      END IF
!!      satliq(jx,jy,jz) = SaturationCond(jinit(jx,jy,jz))

      por(jx,jy,jz) = porin(jx,jy,jz)
      porOld(jx,jy,jz) = por(jx,jy,jz)
      IF (por(jx,jy,jz) <= 0.0) THEN
        WRITE(*,*)
        WRITE(*,*) '  You have specified a porosity < 0'
        WRITE(*,*)
        READ(*,*)
        STOP
      END IF

!!CIS      IF (por(jx,jy,jz) > 1.0) THEN
!!CIS        WRITE(*,*)
!!CIS        WRITE(*,*) '  You have specified a porosity > 1'
!!CIS        WRITE(*,*)
!!CIS        READ(*,*)
!!CIS        STOP
!!CIS      END IF

      CALL density(jx,jy,jz)

!  Change the site concentrations to sites per bulk volume porous medium

      IF (DensityModule /= 'temperature') THEN
!       Calculate the correction for the mass fraction of water:  kg_solution/kg_water
        MeanSaltConcentration = 0.001d0*(wtaq(MeanSalt(1))*s(MeanSalt(1),jx,jy,jz) +   &
            wtaq(MeanSalt(2))*s(MeanSalt(2),jx,jy,jz)) 
        MassFraction = 1.0d0/(1.0d0 + MeanSaltConcentration)
      ELSE
        MassFraction = 1.0d0
      END IF

!!      convert = ro(jx,jy,jz)*porin(jx,jy,jz)*MassFraction
      convert = ro(jx,jy,jz)*porcond(jinit(jx,jy,jz))*SaturationCond(jinit(jx,jy,jz))*MassFraction

      DO ix = 1,nexchange
        exchangesites(ix,jx,jy,jz) = convert*totexch(ix,jinit(jx,jy,jz)) ! Now in equivalents/m3 por. med.
!!        exchangesites(ix,jx,jy,jz) = totexch(ix,jinit(jx,jy,jz)) ! Already in equivalents/m3 por. med.
      END DO
      
      do ix = 1,nexchange
        spex(ix,jx,jy,jz) = spcondex(ix,jinit(jx,jy,jz))
        spex10(ix,jx,jy,jz) = convert*spcondex10(ix,jinit(jx,jy,jz))  ! Now in eq/m3 por. med.
      end do
      DO ix = 1,nexch_sec
        spex10(ix+nexchange,jx,jy,jz) = convert*spcondex10(ix+nexchange,jinit(jx,jy,jz))  ! Now in eq/m3 por. med.
      END DO

      DO is = 1,nsurf+nsurf_sec
        spsurf10(is,jx,jy,jz) = convert*spcondsurf10(is,jinit(jx,jy,jz))
      END DO
      DO is = 1,nsurf
        spsurf(is,jx,jy,jz) = LOG(convert*spcondsurf10(is,jinit(jx,jy,jz)))
      END DO
! end: this is straight from CrunchFlow start98 ---------------------------------------------------

! some more initializations, from CrunchFlow.f90 this time
  !DO jz = 1,nz; DO jy = 1,ny; DO jx = 1,nx
        DO npt = 1,npot
          LogPotential(npt,jx,jy,jz) = LogPotentialInit(npt,jinit(jx,jy,jz))
        END DO
  !END DO; END DO; END DO

  IF (Duan) THEN
    !DO jz = 1,nz; DO jy = 1,ny; DO jx = 1,nx
          GasPressureTotal(jx,jy,jz) = GasPressureTotalInit(jinit(jx,jy,jz))
    !END DO; END DO; END DO
  END IF
! end: from CrunchFlow.f90

! initialize old concentrations 
  CALL oldcon(ncomp,nspec,nexchange,nexch_sec,nsurf,nsurf_sec,jx,jy,jz)  
  IF (isaturate == 1) THEN
    CALL oldcongas(ncomp,ngas,jx,jy,jz)
  END IF
  CALL oldsurf(ncomp,nsurf,nsurf_sec,jx,jy,jz)

! intialize xmass old for this condition
  CALL xmassNodeByNode(jx,jy,jz,ncomp,nspec)
  xgramOld = xgram

! deallocate
  IF (ALLOCATED(AqueousToBulkCond)) THEN
    DEALLOCATE(AqueousToBulkCond)
  END IF

  return

end subroutine ProcessCrunchConstraint

!! TO DO
!!!!! **************************************************************************** !
!!!!function ConvertAlquimiaConditionToCrunch(&
!!!!     option, reaction, alquimia_condition)
!!!!  use, intrinsic :: iso_c_binding
!!!!
!!!!  use c_f_interface_module, only : c_f_string_ptr
!!!!
!!!!  use AlquimiaContainers_module
!!!!
!!!!  ! pflotran
!!!!  use Option_module, only : option_type, printErrMsg, printMsg
!!!!  use Reaction_aux_module, only : reaction_type, aq_species_constraint_type, &
!!!!       AqueousSpeciesConstraintCreate
!!!!  use Mineral_aux_module, only : mineral_constraint_type, MineralConstraintCreate
!!!!  use String_module, only : StringCompareIgnoreCase
!!!!  use Constraint_module, only : tran_constraint_type, TranConstraintCreate, &
!!!!       CONSTRAINT_FREE, CONSTRAINT_TOTAL, CONSTRAINT_TOTAL_SORB, &
!!!!       CONSTRAINT_PH, CONSTRAINT_MINERAL, &
!!!!       CONSTRAINT_GAS, CONSTRAINT_CHARGE_BAL
!!!!
!!!!
!!!!  implicit none
!!!!
!!!!  ! function parameters
!!!!  type(option_type), pointer, intent(in) :: option
!!!!  type(reaction_type), pointer, intent(in) :: reaction
!!!!  type (AlquimiaGeochemicalCondition), intent(in) :: alquimia_condition
!!!!
!!!!  ! Return value
!!!!  type (tran_constraint_type), pointer :: ConvertAlquimiaConditionToPflotran
!!!!
!!!!  ! local variables
!!!!  integer :: i
!!!!  character (kAlquimiaMaxStringLength) :: name, constraint_type
!!!!  character (kAlquimiaMaxStringLength) :: associated_species
!!!!  type (tran_constraint_type), pointer :: tran_constraint
!!!!  type(aq_species_constraint_type), pointer :: pft_aq_species_constraint
!!!!  type(mineral_constraint_type), pointer :: pft_mineral_constraint
!!!!  type (AlquimiaAqueousConstraint), pointer :: alq_aqueous_constraints(:)
!!!!  type (AlquimiaMineralConstraint), pointer :: alq_mineral_constraints(:)
!!!!
!!!!
!!!!  call c_f_string_ptr(alquimia_condition%name, name)
!!!!  option%io_buffer = "building : " // trim(name)
!!!!  call printMsg(option)
!!!!  tran_constraint => TranConstraintCreate(option)
!!!!  tran_constraint%name = trim(name)
!!!!  ! NOTE(bja): requires_equilibration not used in pflotran?
!!!!  tran_constraint%requires_equilibration = PETSC_FALSE
!!!!
!!!!  !
!!!!  ! aqueous species
!!!!  !
!!!!  if (alquimia_condition%aqueous_constraints%size /= reaction%naqcomp) then
!!!!     option%io_buffer = 'Number of aqueous constraints ' // &
!!!!          'does not equal the number of primary chemical ' // &
!!!!          'components in constraint: ' // &
!!!!          trim(tran_constraint%name)
!!!!     call printErrMsg(option)
!!!!  end if
!!!!
!!!!  ! NOTE(bja) : this is the container for ALL aqueous constraints
!!!!  pft_aq_species_constraint => &
!!!!       AqueousSpeciesConstraintCreate(reaction, option)
!!!!
!!!!  call c_f_pointer(alquimia_condition%aqueous_constraints%data, &
!!!!       alq_aqueous_constraints, (/alquimia_condition%aqueous_constraints%size/))
!!!!
!!!!  do i = 1, alquimia_condition%aqueous_constraints%size
!!!!     call c_f_string_ptr(alq_aqueous_constraints(i)%primary_species_name, name)
!!!!     pft_aq_species_constraint%names(i) = trim(name)
!!!!
!!!!     pft_aq_species_constraint%constraint_conc(i) = alq_aqueous_constraints(i)%value
!!!!
!!!!     call c_f_string_ptr(alq_aqueous_constraints(i)%constraint_type, constraint_type)
!!!!
!!!!     call c_f_string_ptr(alq_aqueous_constraints(i)%associated_species, &
!!!!          associated_species)
!!!!
!!!!     if (StringCompareIgnoreCase(constraint_type, kAlquimiaStringFree)) then
!!!!        pft_aq_species_constraint%constraint_type(i) = CONSTRAINT_FREE
!!!!
!!!!     else if (StringCompareIgnoreCase(constraint_type, kAlquimiaStringTotalAqueous)) then
!!!!        pft_aq_species_constraint%constraint_type(i) = CONSTRAINT_TOTAL
!!!!
!!!!     else if (StringCompareIgnoreCase(constraint_type, kAlquimiaStringTotalSorbed)) then
!!!!        pft_aq_species_constraint%constraint_type(i) = CONSTRAINT_TOTAL_SORB
!!!!     else if (StringCompareIgnoreCase(constraint_type, kAlquimiaStringPH)) then
!!!!        pft_aq_species_constraint%constraint_type(i) = CONSTRAINT_PH
!!!!
!!!!     else if (StringCompareIgnoreCase(constraint_type, kAlquimiaStringMineral)) then
!!!!        pft_aq_species_constraint%constraint_type(i) = CONSTRAINT_MINERAL
!!!!        pft_aq_species_constraint%constraint_aux_string(i) = &
!!!!             trim(associated_species)
!!!!
!!!!     else if (StringCompareIgnoreCase(constraint_type, kAlquimiaStringGas)) then
!!!!        pft_aq_species_constraint%constraint_type(i) = CONSTRAINT_GAS
!!!!        pft_aq_species_constraint%constraint_aux_string(i) = &
!!!!             trim(associated_species)
!!!!
!!!!     else if (StringCompareIgnoreCase(constraint_type, kAlquimiaStringCharge)) then
!!!!        pft_aq_species_constraint%constraint_type(i) = CONSTRAINT_CHARGE_BAL
!!!!
!!!!     else
!!!!        option%io_buffer = 'Constraint type: ' // trim(constraint_type) // &
!!!!             ' not recognized in constraint,concentration'
!!!!        call printErrMsg(option)
!!!!     end if
!!!!  end do
!!!!  tran_constraint%aqueous_species => pft_aq_species_constraint
!!!!
!!!!  !
!!!!  ! minerals
!!!!  !
!!!!  ! FIXME(bja): are these checks the correct thing to do in all cases...?
!!!!  if (alquimia_condition%mineral_constraints%size > 0 .and. &
!!!!       alquimia_condition%mineral_constraints%size /= &
!!!!       reaction%mineral%nkinmnrl) then
!!!!     option%io_buffer = &
!!!!          'Number of mineral constraints is not equal to ' // &
!!!!          'number of kinetic minerals in condition: ' // &
!!!!          trim(tran_constraint%name)
!!!!     call printErrMsg(option)
!!!!  end if
!!!!
!!!!  pft_mineral_constraint => MineralConstraintCreate(reaction%mineral, option)
!!!!
!!!!  call c_f_pointer(alquimia_condition%mineral_constraints%data, &
!!!!       alq_mineral_constraints, (/alquimia_condition%mineral_constraints%size/))
!!!!  do i = 1, alquimia_condition%mineral_constraints%size
!!!!     call c_f_string_ptr(alq_mineral_constraints(i)%mineral_name, name)
!!!!     pft_mineral_constraint%names(i) = trim(name)
!!!!     pft_mineral_constraint%constraint_vol_frac(i) = &
!!!!          alq_mineral_constraints(i)%volume_fraction
!!!!     pft_mineral_constraint%constraint_area(i) = &
!!!!          alq_mineral_constraints(i)%specific_surface_area
!!!!  end do
!!!!  tran_constraint%minerals => pft_mineral_constraint
!!!!
!!!!  ConvertAlquimiaConditionToPflotran => tran_constraint
!!!!
!!!!end function ConvertAlquimiaConditionToCrunch


! **************************************************************************** !
subroutine CopyAlquimiaToAuxVars(copy_auxdata, state, aux_data, material_prop, &
                                 ncomp, nspec, nkin, nrct, ngas, &
                                 nexchange, nsurf, ndecay, npot, &
                                 nretard )

  use, intrinsic :: iso_c_binding, only : c_double, c_f_pointer

  use AlquimiaContainers_module

  ! crunchflow
  use crunchtype
  use temperature, only : t, ro
  use transport, only : satliq
  use medium, only : por
  use concentration, only : sn, &
                            ssurfold, &
                            sexold, &
                            exchangesites, &
                            ssurfn, &
                            distrib, &
                            SolidDensity, &
                            jinit, &
<<<<<<< HEAD
                            xgram
=======
                            sgasn, &
                            spgas10
>>>>>>> edf8c047

  use mineral, only : volfx, area

  implicit none

  ! function parameters
  logical, intent(in) :: copy_auxdata
  type (AlquimiaState), intent(in) :: state
  type (AlquimiaAuxiliaryData), intent(in) :: aux_data
  type (AlquimiaMaterialProperties), intent(in) :: material_prop
  integer(i4b), intent(in) :: ncomp
  integer(i4b), intent(in) :: nspec
  integer(i4b), intent(in) :: nkin
  integer(i4b), intent(in) :: nrct
  integer(i4b), intent(in) :: ngas
  integer(i4b), intent(in) :: nexchange
  integer(i4b), intent(in) :: nsurf
  integer(i4b), intent(in) :: ndecay
  integer(i4b), intent(in) :: npot
  integer(i4b), intent(in) :: nretard

  ! local variables
  real (c_double), pointer :: data(:)
  integer :: i, iret
  integer(i4b), parameter :: jx=1
  integer(i4b), parameter :: jy=1
  integer(i4b), parameter :: jz=1
  
  !write (*, '(a)') "Crunch_Alquimia_CopyAlquimiaToAuxVars() :"

  !
  ! copy state to crunchflow
  !
  ro(jx,jy,jz)            = state%water_density
  satliq(jx,jy,jz)        = material_prop%saturation
  t(jx,jy,jz)             = state%temperature
  !! not needed by crunch = state%aqueous_pressure
  por(jx,jy,jz)           = state%porosity  
  !! not needed by crunch = material_prop%volume
  !!write(*,*)'HERE dens, temp, por: ', state%water_density, state%temperature, state%porosity
  !
  ! primary aqueous
  !
  call c_f_pointer(state%total_mobile%data, data, (/ncomp/))
  do i = 1, ncomp
     sn(i,jx,jy,jz) = data(i) / ro(jx,jy,jz) / xgram(jx,jy,jz) * 1.d3  ! fixed point for nonlinear problem is in 'sn'
     !!write(*,*)'receive sn(i,jx,jy,jz): ',sn(i,jx,jy,jz),i
  end do

  ! sorbed primary
  if (nsurf > 0 .or. nexchange > 0 .or. nretard > 0) then
     call c_f_pointer(state%total_immobile%data, data, (/ncomp/))
     do i = 1, ncomp
        ! don't send anything back to crunch, rely on data stored on global vars for now
        ! crunchflow keeps these data separate so there is not way to deal with
        ! both exchange and surface simultaneously through total_immobile
        !!ssurfold(i,jx,jy,jz) = data(i)                                          
        !!sexold(i,jx,jy,jz)   = data(i)
        !!write(*,*)'receive from alquimia i, sexold(i,jx,jy,jz) ', i, sexold(i,jx,jy,jz)  
        !!write(*,*)'receive from alquimia i, ssurfold(i,jx,jy,jz) ', i, ssurfold(i,jx,jy,jz)  
     end do
  end if

  !
  ! minerals
  !
  call c_f_pointer(state%mineral_volume_fraction%data, data, (/nrct/))
  do i = 1, nkin
     volfx(i,jx,jy,jz) = data(i)
  end do

  call c_f_pointer(state%mineral_specific_surface_area%data, data, (/nrct/))
  do i = 1, nkin
     area(i,jx,jy,jz) = data(i)
  end do

  !
  ! ion exchange
  !
  call c_f_pointer(state%cation_exchange_capacity%data, data, (/nexchange/))
  do i = 1, nexchange
     exchangesites(i,jx,jy,jz) = data(i)
  end do

  !
  ! equilibrium surface complexation
  !
  call c_f_pointer(state%surface_site_density%data, data, (/nsurf/))
  do i = 1, nsurf
     ssurfn(i,jx,jy,jz) = data(i) ! CF will not use this, will use LogTotalSurface (in auxiliary for consistency)
  end do

  !
  ! total gas concentrations
  !
  if (ngas > 0) then
    call c_f_pointer(state%total_gas%data, data, (/ncomp/))
    do i = 1, ncomp
       sgasn(i,jx,jy,jz) = data(i)
    end do
  end if

  !
  ! gas concentrations
  !
  call c_f_pointer(state%gas_concentration%data, data, (/ngas/))
  do i = 1, ngas
     spgas10(i,jx,jy,jz) = data(i)
  end do

  !
  ! isotherms (smr) only linear kd model - need to convert units to L/Kg solid
  !
  call c_f_pointer(material_prop%isotherm_kd%data, data, (/nretard/))
  iret = 0
  do i = 1, ncomp
              
     if (distrib(i) > 0.0d0) then
       iret = iret + 1
       distrib(i) = data(iret) * por(jx,jy,jz) / (1.0d0 - por(jx,jy,jz)) &
                               / SolidDensity(jinit(jx,jy,jz)) / ro(jx,jy,jz)  * 1.d3       
     end if

  end do
  if (iret /= nretard) then
    write(*,*)'number of isotherm species is not that in crunchflows input file'
    write(*,*)'current number: ',iret,' input file number: ',nretard
    stop
  end if

  !call c_f_pointer(material_prop%langmuir_b%data, data, &
  !     (/material_prop%langmuir_b%size/))
  !do i = 1, material_prop%langmuir_b%size
  !   reaction%eqkdlangmuirb(i) = data(i)
  !end do

  !call c_f_pointer(material_prop%freundlich_n%data, data, &
  !     (/material_prop%freundlich_n%size/))
  !do i = 1, material_prop%freundlich_n%size
  !   reaction%eqkdfreundlichn(i) = data(i)
  !end do

  if (copy_auxdata) then
     call UnpackAlquimiaAuxiliaryData(ncomp, nspec, nkin, nrct, ngas, &
                                      nexchange, nsurf, ndecay, npot, &
                                      aux_data)
  end if

end subroutine CopyAlquimiaToAuxVars

! **************************************************************************** !
subroutine CopyAuxVarsToAlquimia(ncomp, nspec, nkin, nrct, ngas, &
                                 nexchange, nsurf, ndecay, npot, &
                                 nretard, state, aux_data)

  use, intrinsic :: iso_c_binding, only : c_double, c_f_pointer

  use AlquimiaContainers_module

  ! crunch
  use crunchtype
  use temperature, only : t, ro
  use transport, only : satliq
  use medium, only : por !!, porin
  use concentration, only : sn, &
                             ssurfold, &
                             sexold, &
                             exchangesites, &
                             ssurfn, &
                             jinit, &
                             SolidDensity, &
                             distrib, &
                             xgram, &
                             sgasn, &
                             spgas10
  use mineral, only : volfx, area

  implicit none

  ! function parameters
  integer(i4b), intent(in) :: ncomp
  integer(i4b), intent(in) :: nspec
  integer(i4b), intent(in) :: nkin
  integer(i4b), intent(in) :: nrct
  integer(i4b), intent(in) :: ngas
  integer(i4b), intent(in) :: nexchange
  integer(i4b), intent(in) :: nsurf
  integer(i4b), intent(in) :: ndecay
  integer(i4b), intent(in) :: npot
  integer(i4b), intent(in) :: nretard
  type (AlquimiaState), intent(inout) :: state
  type (AlquimiaAuxiliaryData), intent(inout) :: aux_data

  ! local variables
  real (c_double), pointer :: data(:)
  integer :: i
  integer(i4b), parameter :: jx=1
  integer(i4b), parameter :: jy=1
  integer(i4b), parameter :: jz=1
  real(dp)                :: retardation

  !write (*, '(a)') "Crunch_Alquimia_CopyAuxVarsToAlquimia() :"

  !
  ! state
  !
  state%water_density = ro(jx,jy,jz)
  state%temperature = t(jx,jy,jz)
  !!state%aqueous_pressure = crunch has nothing for you
  state%porosity = por(jx,jy,jz)
  !!write(*,*)'dens, temp, por: ', state%water_density, state%temperature, state%porosity
  !
  ! primary aqueous species
  !
  call c_f_pointer(state%total_mobile%data, data, (/ncomp/))
  do i = 1, ncomp
     data(i) = sn(i,jx,jy,jz) * ro(jx,jy,jz) * xgram(jx,jy,jz) / 1.d3
     !!write(*,*)'sn(i,jx,jy,jz): ',sn(i,jx,jy,jz)
  end do  
  !
  ! sorbed
  !
  if (nsurf > 0 .or. nexchange > 0 .or. nretard > 0) then
     call c_f_pointer(state%total_immobile%data, data, (/ncomp/))
     do i = 1, ncomp
        ! send it to alquimia for plotting etc but cannot make it back through total_immobile
        data(i) = 0.0d0
        if (nexchange > 0) then
          data(i) = data(i) + sexold(i,jx,jy,jz)
        end if
        if (nsurf > 0) then
          data(i) = data(i) + ssurfold(i,jx,jy,jz)
        end if
        if (nretard > 0) then
          Retardation = 0.001d0*SolidDensity(jinit(jx,jy,jz))*(1.0-por(jx,jy,jz))/por(jx,jy,jz)
          data(i) = data(i) + xgram(jx,jy,jz) * satliq(jx,jy,jz) * ro(jx,jy,jz) * sn(i,jx,jy,jz) * Retardation * distrib(i)           
        end if
        !! write(*,*)'i, ssurfold(i,jx,jy,jz) ', i, sexold(i,jx,jy,jz)    
     end do
  end if
  
  !
  ! minerals
  !
  call c_f_pointer(state%mineral_volume_fraction%data, data, (/nrct/))
  do i = 1, nrct
     data(i) = volfx(i,jx,jy,jz)
  end do

  call c_f_pointer(state%mineral_specific_surface_area%data, data, (/nrct/))
  do i = 1, nkin
     data(i) = area(i,jx,jy,jz)
  end do

  !
  ! ion exchange
  !
  call c_f_pointer(state%cation_exchange_capacity%data, data, (/nexchange/))
  do i = 1, nexchange
     data(i) = exchangesites(i,jx,jy,jz)
  end do

  !
  ! equilibrium surface complexation
  !
  call c_f_pointer(state%surface_site_density%data, data, (/nsurf/))
  do i = 1, nsurf
     data(i) = ssurfn(i,jx,jy,jz) 
  end do

  !
  ! total gas concentrations
  !
  if (ngas > 0) then
    call c_f_pointer(state%total_gas%data, data, (/ncomp/))
    do i = 1, ncomp
       data(i) = sgasn(i,jx,jy,jz) 
    end do
  end if

  !
  ! gas species concentrations
  !
  call c_f_pointer(state%gas_concentration%data, data, (/ngas/))
  do i = 1, ngas
     data(i) = spgas10(i,jx,jy,jz) 
  end do

  ! NOTE(bja): isotherms are material properties, and can't be changed
  ! by chemistry. We don't need to copy theme here!

  call PackAlquimiaAuxiliaryData(ncomp, nspec, nkin, nrct, ngas, &
                                 nexchange, nsurf, ndecay, npot, &
                                 aux_data)

end subroutine CopyAuxVarsToAlquimia

! **************************************************************************** !
!
! Auxiliary Data helper routines
!
! We are packaging data into the auxiliary data vectors in the following order:
!
! ints: none
!
! doubles:
!   free ion conc <N_primary>
!   primary_activity_coeff <N_primary>
!   secondary_activity_coeff <N_aqueous_complexes>
!   ion exchange ref cation sorbed conc <N_ion_exchange_sites>
!   surface complexation free site conc <N_surface_sites>
!
! **************************************************************************** !
subroutine GetAuxiliaryDataSizes(ncomp, nspec, nkin, nrct, ngas, &
                                 nexchange, nsurf, ndecay, npot, &
                                 num_ints, num_doubles)

  use, intrinsic :: iso_c_binding, only : c_int

  ! function parameters  
  integer(i4b), intent(in) :: ncomp
  integer(i4b), intent(in) :: nspec
  integer(i4b), intent(in) :: nkin
  integer(i4b), intent(in) :: nrct
  integer(i4b), intent(in) :: ngas
  integer(i4b), intent(in) :: nexchange
  integer(i4b), intent(in) :: nsurf
  integer(i4b), intent(in) :: ndecay
  integer(i4b), intent(in) :: npot

  integer (c_int), intent(out) :: num_ints
  integer (c_int), intent(out) :: num_doubles

  num_ints = 0

  num_doubles = &
       3 * ncomp + &
       nspec + &
       nexchange + &
       2 * nsurf + &
       npot

end subroutine GetAuxiliaryDataSizes

! **************************************************************************** !
subroutine PackAlquimiaAuxiliaryData(ncomp, nspec, nkin, nrct, ngas, &
                                     nexchange, nsurf, ndecay, npot, &
                                     aux_data)

  use, intrinsic :: iso_c_binding, only : c_int, c_double, c_f_pointer

  use AlquimiaContainers_module, only : AlquimiaAuxiliaryData

  use crunchtype
  use concentration, only : sp10, sp, gam, &
                            spex, spsurf, &
                            LogTotalSurface
  use mineral, only : LogPotential

  ! function parameters  
  integer(i4b), intent(in) :: ncomp
  integer(i4b), intent(in) :: nspec
  integer(i4b), intent(in) :: nkin
  integer(i4b), intent(in) :: nrct
  integer(i4b), intent(in) :: ngas
  integer(i4b), intent(in) :: nexchange
  integer(i4b), intent(in) :: nsurf
  integer(i4b), intent(in) :: ndecay
  integer(i4b), intent(in) :: npot
  type (AlquimiaAuxiliaryData), intent(inout) :: aux_data

  ! local variables
  integer (c_int) :: num_ints, num_doubles
  real (c_double), pointer :: data(:)
  integer :: i, dindex
  integer(i4b), parameter :: jx=1
  integer(i4b), parameter :: jy=1
  integer(i4b), parameter :: jz=1

  call c_f_pointer(aux_data%aux_doubles%data, data, (/num_doubles/))
  dindex = 0
  
  call GetAuxiliaryDataSizes(ncomp, nspec, nkin, nrct, ngas, &
                             nexchange, nsurf, ndecay, npot, &
                             num_ints, num_doubles)

  ! sp10 (primary species concs)
  do i = 1, ncomp
     dindex = dindex + 1
     data(dindex) = sp10(i,jx,jy,jz)
  end do

  ! sp (primary species log concs)
  do i = 1, ncomp
     dindex = dindex + 1
     data(dindex) = sp(i,jx,jy,jz)
  end do

  ! primary activity coeff
  do i = 1, ncomp
     dindex = dindex + 1
     data(dindex) = gam(i,jx,jy,jz)
  end do

  ! secondary aqueous complexe activity coeffs
  do i = 1, nspec
     dindex = dindex + 1
     data(dindex) = gam(i+ncomp,jx,jy,jz)
  end do

  ! ion exchange
  do i = 1, nexchange
     dindex = dindex + 1
     data(dindex) = spex(i,jx,jy,jz)
  end do  

  ! surface primary
  do i = 1, nsurf
     dindex = dindex + 1
     data(dindex) = spsurf(i,jx,jy,jz) 
  end do

  ! total surface
  do i = 1, nsurf
     dindex = dindex + 1
     data(dindex) = LogTotalSurface(i,jx,jy,jz) 
     !write(*,*)'pack i, LogTotalSurface(i,jx,jy,jz) ',i, LogTotalSurface(i,jx,jy,jz) 
  end do

  ! surface potential
  do i = 1, npot
     dindex = dindex + 1
     data(dindex) = LogPotential(i,jx,jy,jz) 
  end do

  return

end subroutine PackAlquimiaAuxiliaryData

! **************************************************************************** !
subroutine UnpackAlquimiaAuxiliaryData(ncomp, nspec, nkin, nrct, ngas, &
                                       nexchange, nsurf, ndecay, npot, &
                                       aux_data)

  use, intrinsic :: iso_c_binding, only : c_int, c_double, c_f_pointer

  use AlquimiaContainers_module, only : AlquimiaAuxiliaryData
  
  use crunchtype
  use concentration, only : sp10, sp, gam, &
                            spex, spsurf, &
                            LogTotalSurface
  use mineral, only : LogPotential

  ! function parameters  
  integer(i4b), intent(in) :: ncomp
  integer(i4b), intent(in) :: nspec
  integer(i4b), intent(in) :: nkin
  integer(i4b), intent(in) :: nrct
  integer(i4b), intent(in) :: ngas
  integer(i4b), intent(in) :: nexchange
  integer(i4b), intent(in) :: nsurf
  integer(i4b), intent(in) :: ndecay
  integer(i4b), intent(in) :: npot
  type (AlquimiaAuxiliaryData), intent(in) :: aux_data

  ! local variables
  integer (c_int) :: num_ints, num_doubles
  real (c_double), pointer :: data(:)
  integer :: i, dindex
  integer(i4b), parameter :: jx=1
  integer(i4b), parameter :: jy=1
  integer(i4b), parameter :: jz=1

  call GetAuxiliaryDataSizes(ncomp, nspec, nkin, nrct, ngas, &
                             nexchange, nsurf, ndecay, npot, &
                             num_ints, num_doubles)

  call c_f_pointer(aux_data%aux_doubles%data, data, (/num_doubles/))
  dindex = 0

  ! sp10 (primary species concs)
  do i = 1, ncomp
     dindex = dindex + 1
     sp10(i,jx,jy,jz) = data(dindex)
  end do

  ! sp10 (primary species log concs)
  do i = 1, ncomp
     dindex = dindex + 1
     sp(i,jx,jy,jz) = data(dindex)
  end do

  ! primary activity coeff
  do i = 1, ncomp
     dindex = dindex + 1
     gam(i,jx,jy,jz) = data(dindex)
  end do

  ! aqueous complexes activity coeff
  do i = 1, nspec
     dindex = dindex + 1
     gam(i+ncomp,jx,jy,jz) = data(dindex)
  end do

  ! ion exchange
  do i = 1, nexchange
     dindex = dindex + 1
     spex(i,jx,jy,jz) = data(dindex)
  end do

  ! equilibrium surface complexation
  do i = 1, nsurf
     dindex = dindex + 1
     spsurf(i,jx,jy,jz) = data(dindex)
  end do

  ! equilibrium surface complexation
  do i = 1, nsurf
     dindex = dindex + 1
     LogTotalSurface(i,jx,jy,jz) = data(dindex)
  end do

    ! equilibrium surface complexation
  do i = 1, npot
     dindex = dindex + 1
     LogPotential(i,jx,jy,jz) = data(dindex)
  end do

  return

end subroutine UnpackAlquimiaAuxiliaryData

! **************************************************************************** !
!
! Output helper routines
!
! **************************************************************************** !

! **************************************************************************** !
subroutine PrintSizes(sizes)

  use AlquimiaContainers_module, only : AlquimiaSizes

  implicit none

  ! function parameters
  type (AlquimiaSizes), intent(in) :: sizes

  write (*, '(a)') "size : "
  write (*, '(a, i4)') "  num primary : ", sizes%num_primary
  write (*, '(a, i4)') "  num kinetics minerals : ", sizes%num_kinetic_minerals
  write (*, '(a, i4)') "  num aqueous complexes : ", sizes%num_aqueous_complexes
  write (*, '(a, i4)') "  num surface sites : ", sizes%num_surface_sites
  write (*, '(a, i4)') "  num ion exchange sites : ", sizes%num_ion_exchange_sites
  write (*, '(a, i4)') "  num gas species : ", sizes%num_gas_species
end subroutine PrintSizes


! **************************************************************************** !
subroutine PrintState(state)

  use, intrinsic :: iso_c_binding, only : c_double, c_f_pointer

  use AlquimiaContainers_module, only : AlquimiaState

  implicit none

  ! function parameters
  type (AlquimiaState), intent(in) :: state

  ! local variables
  integer :: i
  real (c_double), pointer :: conc(:)

  write (*, '(a)') "state : "
  write (*, '(a, 1es13.6)') "  density water : ", state%water_density
  write (*, '(a, 1es13.6)') "  porosity : ", state%porosity
  write (*, '(a, 1es13.6)') "  temperature : ", state%temperature
  write (*, '(a, 1es13.6)') "  aqueous pressure : ", state%aqueous_pressure
  write (*, '(a, i4, a)') "  total primary (", state%total_mobile%size, ") : "
  call c_f_pointer(state%total_mobile%data, conc, (/state%total_mobile%size/))
  do i=1, state%total_mobile%size
     write (*, '(1es13.6)') conc(i)
  end do
end subroutine PrintState


! **************************************************************************** !
subroutine PrintEngineFunctionality(functionality)

  use AlquimiaContainers_module, only : AlquimiaEngineFunctionality

  implicit none

  ! function parameters
  type (AlquimiaEngineFunctionality), intent(in) :: functionality

  write (*, '(a)') "functionality : "
  write (*, '(a, L1)') "  thread safe : ", functionality%thread_safe
  write (*, '(a, L1)') "  temperature dependent : ", functionality%temperature_dependent
  write (*, '(a, L1)') "  pressure dependent : ", functionality%pressure_dependent
  write (*, '(a, L1)') "  porosity update : ", functionality%porosity_update
  write (*, '(a, i4)') "  index base : ", functionality%index_base
end subroutine PrintEngineFunctionality

! **************************************************************************** !
subroutine PrintProblemMetaData(meta_data)

  use, intrinsic :: iso_c_binding, only : c_int, c_ptr, c_f_pointer

  use c_f_interface_module, only : c_f_string_ptr

  use AlquimiaContainers_module, only : &
       AlquimiaProblemMetaData, kAlquimiaMaxStringLength

  implicit none

  ! function parameters
  type (AlquimiaProblemMetaData), intent(in) :: meta_data

  ! local variables
  type (c_ptr), pointer :: names(:)
  character(len=kAlquimiaMaxStringLength) :: name
  integer (c_int) :: i

  write (*, '(a)') "meta_data : "
  write (*, '(a)') "  primary names : "
  call c_f_pointer(meta_data%primary_names%data, names, (/meta_data%primary_names%size/))
  do i=1, meta_data%primary_names%size
     call c_f_string_ptr(names(i), name)
     write (*, '(a)') trim(name)
  end do
end subroutine PrintProblemMetaData


! **************************************************************************** !
subroutine PrintStatus(status)

  use AlquimiaContainers_module, only : AlquimiaEngineStatus

  implicit none

  ! function parameters
  type (AlquimiaEngineStatus), intent(in) :: status

  write (*, '(a)') "status : "
  write (*, '(a)') "  num rhs evaluation  : ", status%num_rhs_evaluations
  write (*, '(a)') "  num jacobian evaluations : ", status%num_jacobian_evaluations
  write (*, '(a)') "  num newton iterations : ", status%num_newton_iterations
  write (*, '(a)') "  converged  : ", status%converged

end subroutine PrintStatus

! Pflotran specific -- need to write those for CrunchFlow?
!!! **************************************************************************** !
!!subroutine PrintTranConstraint(tran_constraint)
!!
!!  use Constraint_module, only : tran_constraint_type
!!
!!  implicit none
!!
!!  ! function parameters
!!  type (tran_constraint_type), pointer :: tran_constraint
!!
!!  write (*, '(a)') "TranConstraint :"
!!  write (*, '(a, i4)') "    id : ", tran_constraint%id
!!  write (*, '(a, a)') "    name : ", tran_constraint%name
!!  write (*, '(a, L1)') "    requires equilibration : ", tran_constraint%requires_equilibration
!!  call PrintAqueousSpeciesConstraint(tran_constraint%aqueous_species)
!!  call PrintMineralConstraint(tran_constraint%minerals)
!!!    type(mineral_constraint_type), pointer :: minerals
!!!    type(srfcplx_constraint_type), pointer :: surface_complexes
!!!    type(colloid_constraint_type), pointer :: colloids
!!!    type(immobile_constraint_type), pointer :: immobile_species
!!
!!
!!end subroutine PrintTranConstraint
!!
!!subroutine PrintAqueousSpeciesConstraint(aqueous_species)
!!
!!  use Reaction_aux_module, only : aq_species_constraint_type
!!
!!  implicit none
!!
!!  type (aq_species_constraint_type), pointer :: aqueous_species 
!!
!!  write (*, '(a)') "    Aqueous species :"
!!  write (*, '(a)') aqueous_species%names
!!  write (*, '(a)') "    Constraint Conc :"
!!  write (*, '(f18.8)') aqueous_species%constraint_conc(:)
!!  write (*, '(a)') "    Constraint basis molarity :"
!!  write (*, '(f18.8)') aqueous_species%basis_molarity(:)
!!  write (*, '(a)') "    Constraint type :"
!!  write (*, '(i4)') aqueous_species%constraint_type(:)
!!  write (*, '(a)') "    Constraint spec id :"
!!  write (*, '(i4)') aqueous_species%constraint_spec_id(:)
!!  write (*, '(a)') "    Constraint aux string :"
!!  write (*, '(a)') aqueous_species%constraint_aux_string(:)
!!
!!end subroutine PrintAqueousSpeciesConstraint
!!
!!subroutine PrintMineralConstraint(minerals)
!!
!!  use Mineral_aux_module, only : mineral_constraint_type
!!
!!  implicit none
!!
!!  type (mineral_constraint_type), pointer :: minerals
!!
!!  write (*, '(a)') "    Mineral species :"
!!  write (*, '(a)') minerals%names
!!  write (*, '(a)') "    volume fraction :"
!!  write (*, '(f18.8)') minerals%constraint_vol_frac(:)
!!  write (*, '(a)') "    Constraint area :"
!!  write (*, '(f18.8)') minerals%constraint_area(:)
!!  write (*, '(a)') "    Constraint aux string :"
!!  write (*, '(a)') minerals%constraint_aux_string(:)
!!
!!end subroutine PrintMineralConstraint


end module CrunchAlquimiaInterface_module<|MERGE_RESOLUTION|>--- conflicted
+++ resolved
@@ -1307,12 +1307,6 @@
   sizes%num_aqueous_complexes = nspec
   sizes%num_surface_sites = nsurf
   sizes%num_ion_exchange_sites = nexchange
-  if (ngas > 0) then
-     sizes%num_total_gases = ncomp ! as per alquimia convention
-  else
-     sizes%num_total_gases = 0
-  end if  
-  sizes%num_gas_species = ngas
   ! number of retardation species are not tracked explicitly in CF outside start98
   ! the array distrib (declared in concentration.f90) is allocated for ncomp
   ! with distrib(i) = kd (L/Kg) if species i is retarded, and distrib(i) = 0 if not 
@@ -1876,12 +1870,9 @@
                             distrib, &
                             SolidDensity, &
                             jinit, &
-<<<<<<< HEAD
                             xgram
-=======
                             sgasn, &
                             spgas10
->>>>>>> edf8c047
 
   use mineral, only : volfx, area
 
