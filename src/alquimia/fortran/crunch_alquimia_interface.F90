--- conflicted
+++ resolved
@@ -1174,7 +1174,9 @@
   do i = 1, list_size
      call c_f_pointer(name_list(i), name)
      call f_c_string_chars(trim(namg(i)), &
-          name, kAlquimiaMaxStringLength)
+            name, kAlquimiaMaxStringLength)
+     end if
+
   end do
 
   status%error = 0
@@ -1949,8 +1951,8 @@
   end do
 
   !
-<<<<<<< HEAD
   ! total gas concentrations
+  ! isotherms (smr) only linear kd model - need to convert units to L/Kg solid
   !
   if (ngas > 0) then
     call c_f_pointer(state%total_gas%data, data, (/ncomp/))
@@ -1969,10 +1971,6 @@
 
 
   !
-  ! isotherms (smr) leave out for now, see distrib
-=======
-  ! isotherms (smr) only linear kd model - need to convert units to L/Kg solid
->>>>>>> 5aea138e
   !
   call c_f_pointer(material_prop%isotherm_kd%data, data, (/nretard/))
   iret = 0
@@ -2091,6 +2089,14 @@
         end if
         if (nsurf > 0) then
           data(i) = data(i) + ssurfold(i,jx,jy,jz)
+        end if
+        if (nretard > 0) then
+          Retardation = 0.001d0*SolidDensity(jinit(jx,jy,jz))*(1.0-por(jx,jy,jz))/por(jx,jy,jz)
+          data(i) = data(i) + xgram(jx,jy,jz) * satliq(jx,jy,jz) * ro(jx,jy,jz) * sn(i,jx,jy,jz) * Retardation * distrib(i)           
+        end if
+        if (nretard > 0) then
+          Retardation = 0.001d0*SolidDensity(jinit(jx,jy,jz))*(1.0-por(jx,jy,jz))/por(jx,jy,jz)
+          data(i) = data(i) + xgram(jx,jy,jz) * satliq(jx,jy,jz) * ro(jx,jy,jz) * sn(i,jx,jy,jz) * Retardation * distrib(i)           
         end if
         if (nretard > 0) then
           Retardation = 0.001d0*SolidDensity(jinit(jx,jy,jz))*(1.0-por(jx,jy,jz))/por(jx,jy,jz)
